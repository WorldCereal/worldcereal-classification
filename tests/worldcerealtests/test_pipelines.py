import numpy as np
import pandas as pd
from catboost import CatBoostClassifier, Pool
from loguru import logger
from openeo_gfmap import BoundingBoxExtent, TemporalContext
from prometheo.models import Presto
from prometheo.models.presto.wrapper import load_presto_weights
from sklearn.model_selection import train_test_split
from sklearn.utils.class_weight import compute_class_weight

from worldcereal.parameters import CropTypeParameters
from worldcereal.train.data import WorldCerealTrainingDataset, get_training_df
from worldcereal.utils.refdata import (
    process_extractions_df,
    query_private_extractions,
    query_public_extractions,
)

SPATIAL_EXTENT = BoundingBoxExtent(
    west=4.63761, south=51.11649, east=4.73761, north=51.21649, epsg=4326
).to_geometry()


def test_custom_croptype_demo(WorldCerealPrivateExtractionsPath):
    """Test for a full custom croptype pipeline up and till the point of
    training a custom catboost classifier. This test uses both public and private
    extractions.
    """

    # Query private and public extractions

    private_df = query_private_extractions(
        WorldCerealPrivateExtractionsPath,
        bbox_poly=SPATIAL_EXTENT,
        filter_cropland=True,
        buffer=250000,  # Meters
    )

    assert not private_df.empty, "Should have found private extractions"
    logger.info(
        (
            f"Found {private_df['sample_id'].nunique()} unique samples in the "
            f"private data, spread across {private_df['ref_id'].nunique()} "
            "unique reference datasets."
        )
    )

    public_df = query_public_extractions(
        SPATIAL_EXTENT,
        buffer=1000,  # Meters
        filter_cropland=True,
        query_collateral_samples=True,  # query collateral to resemble previous behavior
    )

    assert not public_df.empty, "Should have found public extractions"
    logger.info(
        (
            f"Found {public_df['sample_id'].nunique()} unique samples in the "
            f"public data, spread across {public_df['ref_id'].nunique()} "
            "unique reference datasets."
        )
    )

    # Concatenate extractions
    extractions_df = pd.concat([private_df, public_df])

    assert len(extractions_df) == len(public_df) + len(private_df)

    # Process the merged data
    processing_period = TemporalContext("2020-01-01", "2020-12-31")
    print(f"Shape of extractions_df: {extractions_df.shape}")
    training_df = process_extractions_df(extractions_df, processing_period)
    logger.info(f"training_df shape: {training_df.shape}")

    # Drop labels that occur infrequently for this test
    value_counts = training_df["ewoc_code"].value_counts()
    single_labels = value_counts[value_counts < 3].index.to_list()
    training_df = training_df[~training_df["ewoc_code"].isin(single_labels)]

    print("*" * 40)
    for c in training_df.columns:
        print(c)
    print("*" * 40)

    # Direct shape assert: if process_extractions_df changes, this may have to be updated
    aux_columns = [
        "ewoc_code",
        "lat",
        "quality_score_lc",
        "available_timesteps",
        "tile",
        "valid_position",
        "filename",
        "quality_score_ct",
        "year",
        "geometry",
        "extract",
        "h3_l3_cell",
        "geom_text",
        "lon",
        "ref_id",
        "start_date",
        "end_date",
        "irrigation_status",
        "valid_time",
        "label_full",
        "sampling_label",
    ]
    static_columns = ["DEM-alt-20m", "DEM-slo-20m"]
    feature_columns = [
        "OPTICAL-B02",
        "OPTICAL-B03",
        "OPTICAL-B04",
        "OPTICAL-B08",
        "OPTICAL-B05",
        "OPTICAL-B06",
        "OPTICAL-B07",
        "OPTICAL-B8A",
        "OPTICAL-B11",
        "OPTICAL-B12",
        "SAR-VV",
        "SAR-VH",
        "METEO-temperature_mean",
        "METEO-precipitation_flux",
    ]
    num_timesteps_expected = 16
    total_cols_expected = (
        len(aux_columns)
        + len(static_columns)
        + len(feature_columns) * num_timesteps_expected
    )
<<<<<<< HEAD
    # with new datasets added, number of samples may increase
    # if collateral samples are excluded, this will decrease drastically
    assert training_df.shape == (549, total_cols_expected)
=======
    # Make sure we have the expected columns and non-empty sample size
    assert training_df.shape[1] == total_cols_expected
    assert training_df.shape[0] > 0
>>>>>>> 4ded95c0

    # We keep original ewoc_code for this test
    training_df["downstream_class"] = training_df["ewoc_code"]

    # Compute presto embeddings
    presto_model_url = CropTypeParameters().feature_parameters.presto_model_url

    # Load pretrained Presto model
    logger.info(f"Presto URL: {presto_model_url}")
    presto_model = Presto()
    presto_model = load_presto_weights(presto_model, presto_model_url)

    # Initialize dataset
    df = training_df.reset_index()

    ds = WorldCerealTrainingDataset(df, task_type="multiclass", augment=True)
    logger.info("Computing Presto embeddings ...")
    df = get_training_df(
        ds,
        presto_model,
        batch_size=256,
        time_explicit=True,  # Important for croptype
    )
    logger.info("Presto embeddings computed.")

    # Train classifier
    logger.info("Split train/test ...")
    samples_train, samples_test = train_test_split(
        df,
        test_size=0.2,
        random_state=3,
        stratify=df["downstream_class"],
    )

    eval_metric = "MultiClass"
    loss_function = "MultiClass"

    logger.info("Computing class weights ...")
    class_weights = np.round(
        compute_class_weight(
            class_weight="balanced",
            classes=np.unique(samples_train["downstream_class"]),
            y=samples_train["downstream_class"],
        ),
        3,
    )
    class_weights = {
        k: v
        for k, v in zip(np.unique(samples_train["downstream_class"]), class_weights)
    }
    logger.info(f"Class weights: {class_weights}")

    sample_weights = np.ones((len(samples_train["downstream_class"]),))
    sample_weights_val = np.ones((len(samples_test["downstream_class"]),))
    for k, v in class_weights.items():
        sample_weights[samples_train["downstream_class"] == k] = v
        sample_weights_val[samples_test["downstream_class"] == k] = v
    samples_train["weight"] = sample_weights
    samples_test["weight"] = sample_weights_val

    # Define classifier
    custom_downstream_model = CatBoostClassifier(
        iterations=2000,  # Not too high to avoid too large model size
        depth=8,
        early_stopping_rounds=20,
        loss_function=loss_function,
        eval_metric=eval_metric,
        random_state=3,
        verbose=25,
        class_names=np.unique(samples_train["downstream_class"]),
    )

    # Setup dataset Pool
    bands = [f"presto_ft_{i}" for i in range(128)]
    calibration_data = Pool(
        data=samples_train[bands],
        label=samples_train["downstream_class"],
        weight=samples_train["weight"],
    )
    eval_data = Pool(
        data=samples_test[bands],
        label=samples_test["downstream_class"],
        weight=samples_test["weight"],
    )

    # Train classifier
    logger.info("Training CatBoost classifier ...")
    custom_downstream_model.fit(
        calibration_data,
        eval_set=eval_data,
    )

    # Make predictions
    _ = custom_downstream_model.predict(samples_test[bands]).flatten()<|MERGE_RESOLUTION|>--- conflicted
+++ resolved
@@ -129,15 +129,9 @@
         + len(static_columns)
         + len(feature_columns) * num_timesteps_expected
     )
-<<<<<<< HEAD
-    # with new datasets added, number of samples may increase
-    # if collateral samples are excluded, this will decrease drastically
-    assert training_df.shape == (549, total_cols_expected)
-=======
     # Make sure we have the expected columns and non-empty sample size
     assert training_df.shape[1] == total_cols_expected
     assert training_df.shape[0] > 0
->>>>>>> 4ded95c0
 
     # We keep original ewoc_code for this test
     training_df["downstream_class"] = training_df["ewoc_code"]
