import numpy as np
import pandas as pd
from catboost import CatBoostClassifier, Pool
from loguru import logger
from openeo_gfmap import BoundingBoxExtent, TemporalContext
from prometheo.models import Presto
from prometheo.models.presto.wrapper import load_presto_weights
from sklearn.model_selection import train_test_split
from sklearn.utils.class_weight import compute_class_weight

from worldcereal.parameters import CropTypeParameters
from worldcereal.train.data import WorldCerealTrainingDataset, get_training_df
from worldcereal.utils.refdata import (
    process_extractions_df,
    query_private_extractions,
    query_public_extractions,
)

SPATIAL_EXTENT = BoundingBoxExtent(
    west=4.63761, south=51.11649, east=4.73761, north=51.21649, epsg=4326
).to_geometry()


def test_custom_croptype_demo(WorldCerealPrivateExtractionsPath):
    """Test for a full custom croptype pipeline up and till the point of
    training a custom catboost classifier. This test uses both public and private
    extractions.
    """

    # Query private and public extractions

    private_df = query_private_extractions(
        WorldCerealPrivateExtractionsPath,
        bbox_poly=SPATIAL_EXTENT,
        filter_cropland=True,
        buffer=250000,  # Meters
    )

    assert not private_df.empty, "Should have found private extractions"
    logger.info(
        (
            f"Found {private_df['sample_id'].nunique()} unique samples in the "
            f"private data, spread across {private_df['ref_id'].nunique()} "
            "unique reference datasets."
        )
    )

    public_df = query_public_extractions(
        SPATIAL_EXTENT,
        buffer=1000,  # Meters
        filter_cropland=True,
        query_collateral_samples=True,  # query collateral to resemble previous behavior
    )

    assert not public_df.empty, "Should have found public extractions"
    logger.info(
        (
            f"Found {public_df['sample_id'].nunique()} unique samples in the "
            f"public data, spread across {public_df['ref_id'].nunique()} "
            "unique reference datasets."
        )
    )

    # Concatenate extractions
    extractions_df = pd.concat([private_df, public_df])

    assert len(extractions_df) == len(public_df) + len(private_df)

    # Process the merged data
    processing_period = TemporalContext("2020-01-01", "2020-12-31")
    print(f"Shape of extractions_df: {extractions_df.shape}")
    training_df = process_extractions_df(extractions_df, processing_period)
    logger.info(f"training_df shape: {training_df.shape}")

    # Drop labels that occur infrequently for this test
    value_counts = training_df["ewoc_code"].value_counts()
    single_labels = value_counts[value_counts < 3].index.to_list()
    training_df = training_df[~training_df["ewoc_code"].isin(single_labels)]

    print("*" * 40)
    for c in training_df.columns:
        print(c)
    print("*" * 40)

    # Direct shape assert: if process_extractions_df changes, this may have to be updated
<<<<<<< HEAD
    # adding 2 columns, since now we expect process_extractions_df to return label_full and sampling_labels
    assert training_df.shape == (549, (245 + 2))
=======
    aux_columns = [
        "ewoc_code",
        "lat",
        "quality_score_lc",
        "available_timesteps",
        "tile",
        "valid_position",
        "filename",
        "quality_score_ct",
        "year",
        "geometry",
        "extract",
        "h3_l3_cell",
        "geom_text",
        "lon",
        "ref_id",
        "start_date",
        "end_date",
        "irrigation_status",
        "valid_time",
        "label_full",
        "sampling_label",
    ]
    static_columns = ["DEM-alt-20m", "DEM-slo-20m"]
    feature_columns = [
        "OPTICAL-B02",
        "OPTICAL-B03",
        "OPTICAL-B04",
        "OPTICAL-B08",
        "OPTICAL-B05",
        "OPTICAL-B06",
        "OPTICAL-B07",
        "OPTICAL-B8A",
        "OPTICAL-B11",
        "OPTICAL-B12",
        "SAR-VV",
        "SAR-VH",
        "METEO-temperature_mean",
        "METEO-precipitation_flux",
    ]
    num_timesteps_expected = 17  # once trimming is merged, this will change!
    total_cols_expected = (
        len(aux_columns)
        + len(static_columns)
        + len(feature_columns) * num_timesteps_expected
    )
    # with new datasets added, number of samples may increase
    # if collateral samples are excluded, this will decrease drastically
    assert training_df.shape == (557, total_cols_expected)
>>>>>>> 2e6b1580

    # We keep original ewoc_code for this test
    training_df["downstream_class"] = training_df["ewoc_code"]

    # Compute presto embeddings
    presto_model_url = CropTypeParameters().feature_parameters.presto_model_url

    # Load pretrained Presto model
    logger.info(f"Presto URL: {presto_model_url}")
    presto_model = Presto()
    presto_model = load_presto_weights(presto_model, presto_model_url)

    # Initialize dataset
    df = training_df.reset_index()

    ds = WorldCerealTrainingDataset(df, task_type="multiclass", augment=True)
    logger.info("Computing Presto embeddings ...")
    df = get_training_df(
        ds,
        presto_model,
        batch_size=256,
        time_explicit=True,  # Important for croptype
    )
    logger.info("Presto embeddings computed.")

    # Train classifier
    logger.info("Split train/test ...")
    samples_train, samples_test = train_test_split(
        df,
        test_size=0.2,
        random_state=3,
        stratify=df["downstream_class"],
    )

    eval_metric = "MultiClass"
    loss_function = "MultiClass"

    logger.info("Computing class weights ...")
    class_weights = np.round(
        compute_class_weight(
            class_weight="balanced",
            classes=np.unique(samples_train["downstream_class"]),
            y=samples_train["downstream_class"],
        ),
        3,
    )
    class_weights = {
        k: v
        for k, v in zip(np.unique(samples_train["downstream_class"]), class_weights)
    }
    logger.info(f"Class weights: {class_weights}")

    sample_weights = np.ones((len(samples_train["downstream_class"]),))
    sample_weights_val = np.ones((len(samples_test["downstream_class"]),))
    for k, v in class_weights.items():
        sample_weights[samples_train["downstream_class"] == k] = v
        sample_weights_val[samples_test["downstream_class"] == k] = v
    samples_train["weight"] = sample_weights
    samples_test["weight"] = sample_weights_val

    # Define classifier
    custom_downstream_model = CatBoostClassifier(
        iterations=2000,  # Not too high to avoid too large model size
        depth=8,
        early_stopping_rounds=20,
        loss_function=loss_function,
        eval_metric=eval_metric,
        random_state=3,
        verbose=25,
        class_names=np.unique(samples_train["downstream_class"]),
    )

    # Setup dataset Pool
    bands = [f"presto_ft_{i}" for i in range(128)]
    calibration_data = Pool(
        data=samples_train[bands],
        label=samples_train["downstream_class"],
        weight=samples_train["weight"],
    )
    eval_data = Pool(
        data=samples_test[bands],
        label=samples_test["downstream_class"],
        weight=samples_test["weight"],
    )

    # Train classifier
    logger.info("Training CatBoost classifier ...")
    custom_downstream_model.fit(
        calibration_data,
        eval_set=eval_data,
    )

    # Make predictions
    _ = custom_downstream_model.predict(samples_test[bands]).flatten()<|MERGE_RESOLUTION|>--- conflicted
+++ resolved
@@ -83,10 +83,6 @@
     print("*" * 40)
 
     # Direct shape assert: if process_extractions_df changes, this may have to be updated
-<<<<<<< HEAD
-    # adding 2 columns, since now we expect process_extractions_df to return label_full and sampling_labels
-    assert training_df.shape == (549, (245 + 2))
-=======
     aux_columns = [
         "ewoc_code",
         "lat",
@@ -127,7 +123,7 @@
         "METEO-temperature_mean",
         "METEO-precipitation_flux",
     ]
-    num_timesteps_expected = 17  # once trimming is merged, this will change!
+    num_timesteps_expected = 16
     total_cols_expected = (
         len(aux_columns)
         + len(static_columns)
@@ -136,7 +132,6 @@
     # with new datasets added, number of samples may increase
     # if collateral samples are excluded, this will decrease drastically
     assert training_df.shape == (557, total_cols_expected)
->>>>>>> 2e6b1580
 
     # We keep original ewoc_code for this test
     training_df["downstream_class"] = training_df["ewoc_code"]
