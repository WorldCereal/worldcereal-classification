from unittest import TestCase

import numpy as np
import pandas as pd
from prometheo.predictors import NODATAVALUE

from worldcereal.train.datasets import MIN_EDGE_BUFFER
from worldcereal.utils.timeseries import (
    FEATURE_COLUMNS,
    _dekad_startdate_from_date,
    _dekad_timestamps,
    process_parquet,
)


class TestProcessParquet(TestCase):
    def setUp(self):
        self.allowed_freqs = ["month", "dekad"]
        # Sample DataFrame setup with monthly timestamps
        self.start_date = pd.to_datetime("2020-10-01")
        self.end_date = pd.to_datetime("2022-06-01")
        dekad_range = np.array(
            [
                _dekad_startdate_from_date(t)
                for t in _dekad_timestamps(self.start_date, self.end_date)
            ]
        )
        month_range = pd.date_range(start=self.start_date, end=self.end_date, freq="MS")
        self.n_dekads = len(dekad_range)
        self.n_months = len(month_range)
        self.min_timesteps_month = 12
        self.min_timesteps_dekad = 36

        # normal case
        sample_1_data_month = {
            "sample_id": ["sample_1"] * self.n_months,
            "timestamp": month_range,
            "start_date": [self.start_date] * self.n_months,
            "valid_time": [self.start_date + pd.DateOffset(months=9)] * self.n_months,
            "elevation": [np.random.randint(1000, size=1)[0]] * self.n_months,
            "slope": [np.random.randint(1000, size=1)[0]] * self.n_months,
            "S1-SIGMA0-VV": np.random.randint(1000, size=self.n_months),
            "S1-SIGMA0-VH": np.random.randint(1000, size=self.n_months),
            "S2-L2A-B02": np.random.randint(1000, size=self.n_months),
            "S2-L2A-B03": np.random.randint(1000, size=self.n_months),
            "S2-L2A-B04": np.random.randint(1000, size=self.n_months),
            "S2-L2A-B05": np.random.randint(1000, size=self.n_months),
            "S2-L2A-B06": np.random.randint(1000, size=self.n_months),
            "S2-L2A-B07": np.random.randint(1000, size=self.n_months),
            "S2-L2A-B08": np.random.randint(1000, size=self.n_months),
            "S2-L2A-B11": np.random.randint(1000, size=self.n_months),
            "S2-L2A-B12": np.random.randint(1000, size=self.n_months),
            "AGERA5-PRECIP": np.random.randint(100, size=self.n_months),
            "AGERA5-TMEAN": np.random.randint(30, size=self.n_months),
            "CROPTYPE_LABEL": [1200] * self.n_months,
            "lat": [np.random.uniform(-90, 90, size=1)[0]] * self.n_months,
            "lon": [np.random.uniform(-180, 180, size=1)[0]] * self.n_months,
        }

        # valid_time close to start_date
        sample_2_data_month = {
            "sample_id": ["sample_2"] * self.n_months,
            "timestamp": month_range,
            "start_date": [self.start_date] * self.n_months,
            "valid_time": [
                self.start_date + pd.DateOffset(months=(MIN_EDGE_BUFFER // 2))
            ]
            * self.n_months,
            "elevation": [np.random.randint(1000, size=1)[0]] * self.n_months,
            "slope": [np.random.randint(1000, size=1)[0]] * self.n_months,
            "S1-SIGMA0-VV": np.random.randint(1000, size=self.n_months),
            "S1-SIGMA0-VH": np.random.randint(1000, size=self.n_months),
            "S2-L2A-B02": np.random.randint(1000, size=self.n_months),
            "S2-L2A-B03": np.random.randint(1000, size=self.n_months),
            "S2-L2A-B04": np.random.randint(1000, size=self.n_months),
            "S2-L2A-B05": np.random.randint(1000, size=self.n_months),
            "S2-L2A-B06": np.random.randint(1000, size=self.n_months),
            "S2-L2A-B07": np.random.randint(1000, size=self.n_months),
            "S2-L2A-B08": np.random.randint(1000, size=self.n_months),
            "S2-L2A-B11": np.random.randint(1000, size=self.n_months),
            "S2-L2A-B12": np.random.randint(1000, size=self.n_months),
            "AGERA5-PRECIP": np.random.randint(100, size=self.n_months),
            "AGERA5-TMEAN": np.random.randint(30, size=self.n_months),
            "CROPTYPE_LABEL": [1310] * self.n_months,
            "lat": [np.random.uniform(-90, 90, size=1)[0]] * self.n_months,
            "lon": [np.random.uniform(-180, 180, size=1)[0]] * self.n_months,
        }

        # valid_time close to end_date
        sample_3_data_month = {
            "sample_id": ["sample_3"] * self.n_months,
            "timestamp": month_range,
            "start_date": [self.start_date] * self.n_months,
            "valid_time": [self.end_date - pd.DateOffset(months=(MIN_EDGE_BUFFER // 2))]
            * self.n_months,
            "elevation": [np.random.randint(1000, size=1)[0]] * self.n_months,
            "slope": [np.random.randint(1000, size=1)[0]] * self.n_months,
            "S1-SIGMA0-VV": np.random.randint(1000, size=self.n_months),
            "S1-SIGMA0-VH": np.random.randint(1000, size=self.n_months),
            "S2-L2A-B02": np.random.randint(1000, size=self.n_months),
            "S2-L2A-B03": np.random.randint(1000, size=self.n_months),
            "S2-L2A-B04": np.random.randint(1000, size=self.n_months),
            "S2-L2A-B05": np.random.randint(1000, size=self.n_months),
            "S2-L2A-B06": np.random.randint(1000, size=self.n_months),
            "S2-L2A-B07": np.random.randint(1000, size=self.n_months),
            "S2-L2A-B08": np.random.randint(1000, size=self.n_months),
            "S2-L2A-B11": np.random.randint(1000, size=self.n_months),
            "S2-L2A-B12": np.random.randint(1000, size=self.n_months),
            "AGERA5-PRECIP": np.random.randint(100, size=self.n_months),
            "AGERA5-TMEAN": np.random.randint(30, size=self.n_months),
            "CROPTYPE_LABEL": [1104] * self.n_months,
            "lat": [np.random.uniform(-90, 90, size=1)[0]] * self.n_months,
            "lon": [np.random.uniform(-180, 180, size=1)[0]] * self.n_months,
        }

        # valid_time outside range of extractions
        sample_4_data_month = {
            "sample_id": ["sample_4"] * self.n_months,
            "timestamp": month_range,
            "start_date": [self.start_date] * self.n_months,
            "valid_time": [self.end_date + pd.DateOffset(months=(MIN_EDGE_BUFFER + 1))]
            * self.n_months,
            "elevation": [np.random.randint(1000, size=1)[0]] * self.n_months,
            "slope": [np.random.randint(1000, size=1)[0]] * self.n_months,
            "S1-SIGMA0-VV": np.random.randint(1000, size=self.n_months),
            "S1-SIGMA0-VH": np.random.randint(1000, size=self.n_months),
            "S2-L2A-B02": np.random.randint(1000, size=self.n_months),
            "S2-L2A-B03": np.random.randint(1000, size=self.n_months),
            "S2-L2A-B04": np.random.randint(1000, size=self.n_months),
            "S2-L2A-B05": np.random.randint(1000, size=self.n_months),
            "S2-L2A-B06": np.random.randint(1000, size=self.n_months),
            "S2-L2A-B07": np.random.randint(1000, size=self.n_months),
            "S2-L2A-B08": np.random.randint(1000, size=self.n_months),
            "S2-L2A-B11": np.random.randint(1000, size=self.n_months),
            "S2-L2A-B12": np.random.randint(1000, size=self.n_months),
            "AGERA5-PRECIP": np.random.randint(100, size=self.n_months),
            "AGERA5-TMEAN": np.random.randint(30, size=self.n_months),
            "CROPTYPE_LABEL": [1102] * self.n_months,
            "lat": [np.random.uniform(-90, 90, size=1)[0]] * self.n_months,
            "lon": [np.random.uniform(-180, 180, size=1)[0]] * self.n_months,
        }

        # valid_date too close to end_date, with little room to maneuver
        sample_5_data_month = {
            "sample_id": ["sample_5"] * self.min_timesteps_month,
            "timestamp": pd.date_range(
                start=self.start_date,
                end=(
                    self.start_date + pd.DateOffset(months=self.min_timesteps_month - 1)
                ),
                freq="MS",
            ),
            "start_date": [self.start_date] * self.min_timesteps_month,
            "valid_time": [
                self.start_date + pd.DateOffset(months=self.min_timesteps_month - 1)
            ]
            * self.min_timesteps_month,
            "elevation": [np.random.randint(1000, size=1)[0]]
            * self.min_timesteps_month,
            "slope": [np.random.randint(1000, size=1)[0]] * self.min_timesteps_month,
            "S1-SIGMA0-VV": np.random.randint(1000, size=self.min_timesteps_month),
            "S1-SIGMA0-VH": np.random.randint(1000, size=self.min_timesteps_month),
            "S2-L2A-B02": np.random.randint(1000, size=self.min_timesteps_month),
            "S2-L2A-B03": np.random.randint(1000, size=self.min_timesteps_month),
            "S2-L2A-B04": np.random.randint(1000, size=self.min_timesteps_month),
            "S2-L2A-B05": np.random.randint(1000, size=self.min_timesteps_month),
            "S2-L2A-B06": np.random.randint(1000, size=self.min_timesteps_month),
            "S2-L2A-B07": np.random.randint(1000, size=self.min_timesteps_month),
            "S2-L2A-B08": np.random.randint(1000, size=self.min_timesteps_month),
            "S2-L2A-B11": np.random.randint(1000, size=self.min_timesteps_month),
            "S2-L2A-B12": np.random.randint(1000, size=self.min_timesteps_month),
            "AGERA5-PRECIP": np.random.randint(100, size=self.min_timesteps_month),
            "AGERA5-TMEAN": np.random.randint(30, size=self.min_timesteps_month),
            "CROPTYPE_LABEL": [1102] * self.min_timesteps_month,
            "lat": [np.random.uniform(-90, 90, size=1)[0]] * self.min_timesteps_month,
            "lon": [np.random.uniform(-180, 180, size=1)[0]] * self.min_timesteps_month,
        }

        # not enough timesteps
        sample_6_data_month = {
            "sample_id": ["sample_6"] * (self.min_timesteps_month - 1),
            "timestamp": pd.date_range(
                start=self.start_date,
                end=(
                    self.start_date + pd.DateOffset(months=self.min_timesteps_month - 2)
                ),
                freq="MS",
            ),
            "start_date": [self.start_date] * (self.min_timesteps_month - 1),
            "valid_time": [self.start_date + pd.DateOffset(months=9)]
            * (self.min_timesteps_month - 1),
            "elevation": [np.random.randint(1000, size=1)[0]]
            * (self.min_timesteps_month - 1),
            "slope": [np.random.randint(1000, size=1)[0]]
            * (self.min_timesteps_month - 1),
            "S1-SIGMA0-VV": np.random.randint(
                1000, size=(self.min_timesteps_month - 1)
            ),
            "S1-SIGMA0-VH": np.random.randint(
                1000, size=(self.min_timesteps_month - 1)
            ),
            "S2-L2A-B02": np.random.randint(1000, size=(self.min_timesteps_month - 1)),
            "S2-L2A-B03": np.random.randint(1000, size=(self.min_timesteps_month - 1)),
            "S2-L2A-B04": np.random.randint(1000, size=(self.min_timesteps_month - 1)),
            "S2-L2A-B05": np.random.randint(1000, size=(self.min_timesteps_month - 1)),
            "S2-L2A-B06": np.random.randint(1000, size=(self.min_timesteps_month - 1)),
            "S2-L2A-B07": np.random.randint(1000, size=(self.min_timesteps_month - 1)),
            "S2-L2A-B08": np.random.randint(1000, size=(self.min_timesteps_month - 1)),
            "S2-L2A-B11": np.random.randint(1000, size=(self.min_timesteps_month - 1)),
            "S2-L2A-B12": np.random.randint(1000, size=(self.min_timesteps_month - 1)),
            "AGERA5-PRECIP": np.random.randint(
                100, size=(self.min_timesteps_month - 1)
            ),
            "AGERA5-TMEAN": np.random.randint(30, size=(self.min_timesteps_month - 1)),
            "CROPTYPE_LABEL": [1102] * (self.min_timesteps_month - 1),
            "lat": [np.random.uniform(-90, 90, size=1)[0]]
            * (self.min_timesteps_month - 1),
            "lon": [np.random.uniform(-180, 180, size=1)[0]]
            * (self.min_timesteps_month - 1),
        }

        self.df_month = pd.concat(
            (
                pd.DataFrame(sample_1_data_month),
                pd.DataFrame(sample_2_data_month),
                pd.DataFrame(sample_3_data_month),
                pd.DataFrame(sample_4_data_month),
                pd.DataFrame(sample_5_data_month),
                pd.DataFrame(sample_6_data_month),
            )
        )
        self.df_month = self.df_month.fillna(NODATAVALUE).reset_index(drop=True)

        # Sample DataFrame setup with dekadal timestamps
        sample_1_data_dekad = {
            "sample_id": ["sample_1"] * self.n_dekads,
            "timestamp": dekad_range,
            "start_date": [self.start_date] * self.n_dekads,
            "valid_time": [pd.to_datetime("2021-07-05")] * self.n_dekads,
            "elevation": [np.random.randint(1000, size=1)[0]] * self.n_dekads,
            "slope": [np.random.randint(1000, size=1)[0]] * self.n_dekads,
            "S1-SIGMA0-VV": np.random.randint(1000, size=self.n_dekads),
            "S1-SIGMA0-VH": np.random.randint(1000, size=self.n_dekads),
            "S2-L2A-B02": np.random.randint(1000, size=self.n_dekads),
            "S2-L2A-B03": np.random.randint(1000, size=self.n_dekads),
            "S2-L2A-B04": np.random.randint(1000, size=self.n_dekads),
            "S2-L2A-B05": np.random.randint(1000, size=self.n_dekads),
            "S2-L2A-B06": np.random.randint(1000, size=self.n_dekads),
            "S2-L2A-B07": np.random.randint(1000, size=self.n_dekads),
            "S2-L2A-B08": np.random.randint(1000, size=self.n_dekads),
            "S2-L2A-B11": np.random.randint(1000, size=self.n_dekads),
            "S2-L2A-B12": np.random.randint(1000, size=self.n_dekads),
            "AGERA5-PRECIP": np.random.randint(100, size=self.n_dekads),
            "AGERA5-TMEAN": np.random.randint(30, size=self.n_dekads),
            "CROPTYPE_LABEL": [1200] * self.n_dekads,
            "lat": [np.random.uniform(-90, 90, size=1)[0]] * self.n_dekads,
            "lon": [np.random.uniform(-180, 180, size=1)[0]] * self.n_dekads,
        }

        # valid_time close to start_date
        sample_2_data_dekad = {
            "sample_id": ["sample_2"] * self.n_dekads,
            "timestamp": dekad_range,
            "start_date": [self.start_date] * self.n_dekads,
            "valid_time": [
                _dekad_startdate_from_date(
                    pd.to_datetime(self.start_date)
                    + pd.DateOffset(days=10 * (MIN_EDGE_BUFFER // 2))
                )
            ]
            * self.n_dekads,
            "elevation": [np.random.randint(1000, size=1)[0]] * self.n_dekads,
            "slope": [np.random.randint(1000, size=1)[0]] * self.n_dekads,
            "S1-SIGMA0-VV": np.random.randint(1000, size=self.n_dekads),
            "S1-SIGMA0-VH": np.random.randint(1000, size=self.n_dekads),
            "S2-L2A-B02": np.random.randint(1000, size=self.n_dekads),
            "S2-L2A-B03": np.random.randint(1000, size=self.n_dekads),
            "S2-L2A-B04": np.random.randint(1000, size=self.n_dekads),
            "S2-L2A-B05": np.random.randint(1000, size=self.n_dekads),
            "S2-L2A-B06": np.random.randint(1000, size=self.n_dekads),
            "S2-L2A-B07": np.random.randint(1000, size=self.n_dekads),
            "S2-L2A-B08": np.random.randint(1000, size=self.n_dekads),
            "S2-L2A-B11": np.random.randint(1000, size=self.n_dekads),
            "S2-L2A-B12": np.random.randint(1000, size=self.n_dekads),
            "AGERA5-PRECIP": np.random.randint(100, size=self.n_dekads),
            "AGERA5-TMEAN": np.random.randint(30, size=self.n_dekads),
            "CROPTYPE_LABEL": [1310] * self.n_dekads,
            "lat": [np.random.uniform(-90, 90, size=1)[0]] * self.n_dekads,
            "lon": [np.random.uniform(-180, 180, size=1)[0]] * self.n_dekads,
        }

        # valid_time close to end_date
        sample_3_data_dekad = {
            "sample_id": ["sample_3"] * self.n_dekads,
            "timestamp": dekad_range,
            "start_date": [self.start_date] * self.n_dekads,
            "valid_time": [
                _dekad_startdate_from_date(
                    pd.to_datetime(self.end_date)
                    - pd.DateOffset(days=10 * (MIN_EDGE_BUFFER // 2))
                )
            ]
            * self.n_dekads,
            "elevation": [np.random.randint(1000, size=1)[0]] * self.n_dekads,
            "slope": [np.random.randint(1000, size=1)[0]] * self.n_dekads,
            "S1-SIGMA0-VV": np.random.randint(1000, size=self.n_dekads),
            "S1-SIGMA0-VH": np.random.randint(1000, size=self.n_dekads),
            "S2-L2A-B02": np.random.randint(1000, size=self.n_dekads),
            "S2-L2A-B03": np.random.randint(1000, size=self.n_dekads),
            "S2-L2A-B04": np.random.randint(1000, size=self.n_dekads),
            "S2-L2A-B05": np.random.randint(1000, size=self.n_dekads),
            "S2-L2A-B06": np.random.randint(1000, size=self.n_dekads),
            "S2-L2A-B07": np.random.randint(1000, size=self.n_dekads),
            "S2-L2A-B08": np.random.randint(1000, size=self.n_dekads),
            "S2-L2A-B11": np.random.randint(1000, size=self.n_dekads),
            "S2-L2A-B12": np.random.randint(1000, size=self.n_dekads),
            "AGERA5-PRECIP": np.random.randint(100, size=self.n_dekads),
            "AGERA5-TMEAN": np.random.randint(30, size=self.n_dekads),
            "CROPTYPE_LABEL": [1104] * self.n_dekads,
            "lat": [np.random.uniform(-90, 90, size=1)[0]] * self.n_dekads,
            "lon": [np.random.uniform(-180, 180, size=1)[0]] * self.n_dekads,
        }

        # valid_time outside range of extractions
        sample_4_data_dekad = {
            "sample_id": ["sample_4"] * self.n_dekads,
            "timestamp": dekad_range,
            "start_date": [self.start_date] * self.n_dekads,
            "valid_time": [
                _dekad_startdate_from_date(
                    pd.to_datetime(self.end_date)
                    + pd.DateOffset(days=10 * (MIN_EDGE_BUFFER + 1))
                )
            ]
            * self.n_dekads,
            "elevation": [np.random.randint(1000, size=1)[0]] * self.n_dekads,
            "slope": [np.random.randint(1000, size=1)[0]] * self.n_dekads,
            "S1-SIGMA0-VV": np.random.randint(1000, size=self.n_dekads),
            "S1-SIGMA0-VH": np.random.randint(1000, size=self.n_dekads),
            "S2-L2A-B02": np.random.randint(1000, size=self.n_dekads),
            "S2-L2A-B03": np.random.randint(1000, size=self.n_dekads),
            "S2-L2A-B04": np.random.randint(1000, size=self.n_dekads),
            "S2-L2A-B05": np.random.randint(1000, size=self.n_dekads),
            "S2-L2A-B06": np.random.randint(1000, size=self.n_dekads),
            "S2-L2A-B07": np.random.randint(1000, size=self.n_dekads),
            "S2-L2A-B08": np.random.randint(1000, size=self.n_dekads),
            "S2-L2A-B11": np.random.randint(1000, size=self.n_dekads),
            "S2-L2A-B12": np.random.randint(1000, size=self.n_dekads),
            "AGERA5-PRECIP": np.random.randint(100, size=self.n_dekads),
            "AGERA5-TMEAN": np.random.randint(30, size=self.n_dekads),
            "CROPTYPE_LABEL": [1102] * self.n_dekads,
            "lat": [np.random.uniform(-90, 90, size=1)[0]] * self.n_dekads,
            "lon": [np.random.uniform(-180, 180, size=1)[0]] * self.n_dekads,
        }

        # valid_date too close to end_date, with little room to maneuver
        sample_5_data_dekad = {
            "sample_id": ["sample_5"] * self.min_timesteps_dekad,
            "timestamp": [
                _dekad_startdate_from_date(t)
                for t in _dekad_timestamps(
                    self.start_date,
                    (
                        self.start_date
                        + pd.DateOffset(days=10 * self.min_timesteps_dekad)
                    ),
                )
            ],
            "start_date": [self.start_date] * self.min_timesteps_dekad,
            "valid_time": [
                _dekad_startdate_from_date(
                    pd.to_datetime(self.end_date)
                    + pd.DateOffset(days=10 * (MIN_EDGE_BUFFER + 1))
                )
            ]
            * self.min_timesteps_dekad,
            "elevation": [np.random.randint(1000, size=1)[0]]
            * self.min_timesteps_dekad,
            "slope": [np.random.randint(1000, size=1)[0]] * self.min_timesteps_dekad,
            "S1-SIGMA0-VV": np.random.randint(1000, size=self.min_timesteps_dekad),
            "S1-SIGMA0-VH": np.random.randint(1000, size=self.min_timesteps_dekad),
            "S2-L2A-B02": np.random.randint(1000, size=self.min_timesteps_dekad),
            "S2-L2A-B03": np.random.randint(1000, size=self.min_timesteps_dekad),
            "S2-L2A-B04": np.random.randint(1000, size=self.min_timesteps_dekad),
            "S2-L2A-B05": np.random.randint(1000, size=self.min_timesteps_dekad),
            "S2-L2A-B06": np.random.randint(1000, size=self.min_timesteps_dekad),
            "S2-L2A-B07": np.random.randint(1000, size=self.min_timesteps_dekad),
            "S2-L2A-B08": np.random.randint(1000, size=self.min_timesteps_dekad),
            "S2-L2A-B11": np.random.randint(1000, size=self.min_timesteps_dekad),
            "S2-L2A-B12": np.random.randint(1000, size=self.min_timesteps_dekad),
            "AGERA5-PRECIP": np.random.randint(100, size=self.min_timesteps_dekad),
            "AGERA5-TMEAN": np.random.randint(30, size=self.min_timesteps_dekad),
            "CROPTYPE_LABEL": [1102] * self.min_timesteps_dekad,
            "lat": [np.random.uniform(-90, 90, size=1)[0]] * self.min_timesteps_dekad,
            "lon": [np.random.uniform(-180, 180, size=1)[0]] * self.min_timesteps_dekad,
        }

        # not enough timesteps; for dekad, we need to subtract at least 3 steps,
        # since months with incomplete dekads are still rounded up to full months
        sample_6_data_dekad = {
            "sample_id": ["sample_6"] * (self.min_timesteps_dekad - 3),
            "timestamp": [
                _dekad_startdate_from_date(t)
                for t in _dekad_timestamps(
                    self.start_date,
                    (
                        self.start_date
                        + pd.DateOffset(days=10 * (self.min_timesteps_dekad - 3))
                    ),
                )
            ],
            "start_date": [self.start_date] * (self.min_timesteps_dekad - 3),
            "valid_time": [
                _dekad_startdate_from_date(
                    pd.to_datetime(self.start_date)
                    + pd.DateOffset(days=10 * (MIN_EDGE_BUFFER // 2))
                )
            ]
            * (self.min_timesteps_dekad - 3),
            "elevation": [np.random.randint(1000, size=1)[0]]
            * (self.min_timesteps_dekad - 3),
            "slope": [np.random.randint(1000, size=1)[0]]
            * (self.min_timesteps_dekad - 3),
            "S1-SIGMA0-VV": np.random.randint(
                1000, size=(self.min_timesteps_dekad - 3)
            ),
            "S1-SIGMA0-VH": np.random.randint(
                1000, size=(self.min_timesteps_dekad - 3)
            ),
            "S2-L2A-B02": np.random.randint(1000, size=(self.min_timesteps_dekad - 3)),
            "S2-L2A-B03": np.random.randint(1000, size=(self.min_timesteps_dekad - 3)),
            "S2-L2A-B04": np.random.randint(1000, size=(self.min_timesteps_dekad - 3)),
            "S2-L2A-B05": np.random.randint(1000, size=(self.min_timesteps_dekad - 3)),
            "S2-L2A-B06": np.random.randint(1000, size=(self.min_timesteps_dekad - 3)),
            "S2-L2A-B07": np.random.randint(1000, size=(self.min_timesteps_dekad - 3)),
            "S2-L2A-B08": np.random.randint(1000, size=(self.min_timesteps_dekad - 3)),
            "S2-L2A-B11": np.random.randint(1000, size=(self.min_timesteps_dekad - 3)),
            "S2-L2A-B12": np.random.randint(1000, size=(self.min_timesteps_dekad - 3)),
            "AGERA5-PRECIP": np.random.randint(
                100, size=(self.min_timesteps_dekad - 3)
            ),
            "AGERA5-TMEAN": np.random.randint(30, size=(self.min_timesteps_dekad - 3)),
            "CROPTYPE_LABEL": [1102] * (self.min_timesteps_dekad - 3),
            "lat": [np.random.uniform(-90, 90, size=1)[0]]
            * (self.min_timesteps_dekad - 3),
            "lon": [np.random.uniform(-180, 180, size=1)[0]]
            * (self.min_timesteps_dekad - 3),
        }

        self.df_dekad = pd.concat(
            (
                pd.DataFrame(sample_1_data_dekad),
                pd.DataFrame(sample_2_data_dekad),
                pd.DataFrame(sample_3_data_dekad),
                pd.DataFrame(sample_4_data_dekad),
                pd.DataFrame(sample_5_data_dekad),
                pd.DataFrame(sample_6_data_dekad),
            )
        )
        self.df_dekad = self.df_dekad.fillna(NODATAVALUE).reset_index(drop=True)

    def test_process_parquet_valid_input(self):
        for freq in self.allowed_freqs:
            result = process_parquet(
                (
                    self.df_month
                    if freq == "month"
                    else self.df_dekad if freq == "dekad" else None
                ),
                freq=freq,
                use_valid_time=True,
                min_edge_buffer=MIN_EDGE_BUFFER,
            )

            self.assertIsInstance(result, pd.DataFrame)
            self.assertFalse(result.empty)
            self.assertIn("OPTICAL-B02-ts0-10m", result.columns)
            self.assertIn("SAR-VV-ts0-20m", result.columns)
            self.assertIn("METEO-temperature_mean-ts0-100m", result.columns)

    def test_process_parquet_missing_timestamps(self):
        for freq in self.allowed_freqs:
            df = (
                self.df_month
                if freq == "month"
                else self.df_dekad if freq == "dekad" else None
            )

            # Remove a single eligible timestamp per sample to create missing timestamps scenario
            # without forcing the sample to be dropped by the median-distance check.
            df["start_date"] = df["sample_id"].map(
                df.groupby(["sample_id"])["timestamp"].min()
            )
            df["end_date"] = df["sample_id"].map(
                df.groupby(["sample_id"])["timestamp"].max()
            )

            rows_to_remove_idx = []
            for sample_id, sample_df in df.groupby("sample_id"):
                eligible_idx = sample_df[
                    (sample_df["timestamp"] != sample_df["start_date"])
                    & (sample_df["timestamp"] != sample_df["end_date"])
                    & (sample_df["timestamp"] != sample_df["valid_time"])
                ].index
                if not eligible_idx.empty:
                    rows_to_remove_idx.append(np.random.choice(eligible_idx))

            rows_to_remove = df.loc[rows_to_remove_idx]

            df_missing = df.drop(rows_to_remove_idx)
            result = process_parquet(
                df_missing,
                freq=freq,
                use_valid_time=True,
                min_edge_buffer=MIN_EDGE_BUFFER,
                return_after_fill=True,
            )
            self.assertIsInstance(result, pd.DataFrame)
            for ii, trow in rows_to_remove.iterrows():
                row_to_check = result[
                    (result["sample_id"] == trow["sample_id"])
                    & (result["timestamp"] == trow["timestamp"])
                ]
                self.assertFalse(row_to_check.empty)
                self.assertTrue(
                    (row_to_check[FEATURE_COLUMNS] == NODATAVALUE).values.all()
                )

    def test_process_parquet_validtime_outside_range(self):
        for freq in self.allowed_freqs:
            df = (
                self.df_month
                if freq == "month"
                else self.df_dekad if freq == "dekad" else None
            )
            result = process_parquet(
                df,
                freq=freq,
                use_valid_time=True,
                min_edge_buffer=MIN_EDGE_BUFFER,
            )
            self.assertIsInstance(result, pd.DataFrame)
            self.assertFalse("sample_4" in result.index.unique())

    def test_process_parquet_wild_timestamps(self):
        # TODO: Implement test when wild timestamp(s) are injected into the dataframe
        for freq in self.allowed_freqs:
            test_df = (
                self.df_month
                if freq == "month"
                else self.df_dekad if freq == "dekad" else None
            )

            # Add n wild timestamp(s) to the dataframe
            # Make sure not to add any of the existing timestamps
            n_samples = 3
            bag_of_wild_timestamps_inside = pd.date_range(
                start=self.start_date, end=self.end_date, freq="D"
            )
            bag_of_wild_timestamps_inside = [
                xx
                for xx in bag_of_wild_timestamps_inside
                if xx not in test_df["timestamp"].unique()
            ]
            wild_timestamps_inside = np.random.choice(
                bag_of_wild_timestamps_inside, n_samples
            )

            dummy_df = test_df.sample(n_samples)
            dummy_df["timestamp"] = wild_timestamps_inside

            test_df = pd.concat([test_df, dummy_df], ignore_index=True)

            with self.assertRaises(ValueError):
                process_parquet(
                    test_df,
                    freq=freq,
                    use_valid_time=True,
                    min_edge_buffer=MIN_EDGE_BUFFER,
                )

    def test_process_parquet_valid_time_close_to_start(self):
        for freq in self.allowed_freqs:
            result = process_parquet(
                (
                    self.df_month
                    if freq == "month"
                    else self.df_dekad if freq == "dekad" else None
                ),
                freq=freq,
                use_valid_time=True,
                min_edge_buffer=MIN_EDGE_BUFFER,
            )
            self.assertIsInstance(result, pd.DataFrame)
            self.assertFalse(result.empty)

            self.assertNotIn("sample_2", result.index.unique())

    def test_process_parquet_valid_time_close_to_end(self):
        for freq in self.allowed_freqs:
            result = process_parquet(
                (
                    self.df_month
                    if freq == "month"
                    else self.df_dekad if freq == "dekad" else None
                ),
                freq=freq,
                use_valid_time=True,
                min_edge_buffer=MIN_EDGE_BUFFER,
            )
            self.assertIsInstance(result, pd.DataFrame)
            self.assertFalse(result.empty)

            self.assertNotIn("sample_3", result.index.unique())

    def test_process_parquet_invalid_input(self):
        for freq in self.allowed_freqs:
            result = process_parquet(
                (
                    self.df_month
                    if freq == "month"
                    else self.df_dekad if freq == "dekad" else None
                ),
                freq=freq,
                use_valid_time=True,
                min_edge_buffer=MIN_EDGE_BUFFER,
            )
            self.assertFalse("sample_4" in result.index.unique())

    def test_empty_dataframe(self):
        """Test processing empty dataframe"""
        # No need to test all frequencies
        empty_df = pd.DataFrame(columns=self.df_month.columns)
        with self.assertRaises(ValueError):
            process_parquet(empty_df)

    def test_invalid_timestamp_freq(self):
        """Test invalid timestamp frequency"""
        # No need to test all frequencies
        with self.assertRaises(NotImplementedError):
            process_parquet(self.df_month, freq="weekly")

    def test_all_zero_sar_values(self):
        """Test handling of all zero SAR values"""
        # No need to test all frequencies
        test_df = self.df_month.copy()
        test_df["S1-SIGMA0-VV"] = 0.0
        test_df["S1-SIGMA0-VH"] = 0.0

        result = process_parquet(test_df)
        self.assertTrue((result["SAR-VV-ts0-20m"] == NODATAVALUE).all())
        self.assertTrue((result["SAR-VH-ts0-20m"] == NODATAVALUE).all())

    def test_missing_required_columns(self):
        """Test missing required columns"""
        # No need to test all frequencies
        test_df = self.df_month.drop(columns=["lat"])
        with self.assertRaises(AttributeError):
            process_parquet(test_df)

    def test_minimum_timesteps_requirement(self):
        """Test minimum timesteps requirement"""
        for freq in self.allowed_freqs:
            result = process_parquet(
                (
                    self.df_month
                    if freq == "month"
                    else self.df_dekad if freq == "dekad" else None
                ),
                freq=freq,
                min_edge_buffer=MIN_EDGE_BUFFER,
            )
            self.assertFalse("sample_6" in result.index.unique())

    def test_valid_position_calculation(self):
        """Test valid position calculation"""
        for freq in self.allowed_freqs:
            result = process_parquet(
                (
                    self.df_month
                    if freq == "month"
                    else self.df_dekad if freq == "dekad" else None
                ),
                freq=freq,
                use_valid_time=True,
                min_edge_buffer=MIN_EDGE_BUFFER,
            )
            self.assertIn("valid_position", result.columns)
            self.assertTrue((result["valid_position"] >= 0).all())
            # additional assert that all values are consecutive?

    def test_feature_columns_initialization(self):
        """Test initialization of missing feature columns"""
        # No need to test all frequencies
        test_df = self.df_month.drop(columns=["S2-L2A-B08"])
        result = process_parquet(test_df)
        self.assertIn("OPTICAL-B08-ts0-10m", result.columns)
        self.assertTrue((result["OPTICAL-B08-ts0-10m"] == NODATAVALUE).all())

    def test_band_suffix_addition(self):
        """Test correct band suffix addition"""
        # No need to test all frequencies
        result = process_parquet(self.df_dekad, freq="dekad")

        # Check 10m bands
        self.assertTrue(any(col.endswith("10m") for col in result.columns))
        # Check 20m bands
        self.assertTrue(any(col.endswith("20m") for col in result.columns))
        # Check 100m bands
        self.assertTrue(any(col.endswith("100m") for col in result.columns))

    def test_non_month_start_timestamps(self):
        """Test handling of non-month-start timestamps"""
        test_df = self.df_month.copy()
        test_df["timestamp"] = test_df["timestamp"] + pd.Timedelta(days=15)

        with self.assertRaises(ValueError):
            process_parquet(test_df)

    def test_date_conversions(self):
        """Test date format conversions"""
        result = process_parquet(self.df_month)

        # Check date string formats
        self.assertTrue(all(isinstance(d, str) for d in result["start_date"]))
        self.assertTrue(all(isinstance(d, str) for d in result["end_date"]))
        self.assertTrue(all(isinstance(d, str) for d in result["valid_time"]))

<<<<<<< HEAD
    def test_max_timesteps_trim_auto(self):
        """Test automatic trimming reduces width while keeping required minimum timesteps."""
        # choose dekad to have larger initial potential width
        result_no_trim = process_parquet(self.df_dekad, freq="dekad", use_valid_time=True)
        # expect many timestep columns (feature ts indices). Count SAR-VV entries as proxy
        wide_cols_no_trim = [c for c in result_no_trim.columns if c.startswith("SAR-VV-ts")]  # after suffixing
        n_no_trim = len(wide_cols_no_trim)

        result_trim = process_parquet(
            self.df_dekad,
            freq="dekad",
            use_valid_time=True,
            max_timesteps_trim="auto",
        )
        wide_cols_trim = [c for c in result_trim.columns if c.startswith("SAR-VV-ts")] 
        n_trim = len(wide_cols_trim)

        # auto should trim when original > required_min_timesteps + 2 * MIN_EDGE_BUFFER
        self.assertTrue(n_trim <= n_no_trim)
        self.assertTrue(n_trim >= self.min_timesteps_dekad)

        # valid_position must remain within [0, available_timesteps)
        self.assertTrue((result_trim["valid_position"] >= 0).all())
        self.assertTrue((result_trim["valid_position"] < result_trim["available_timesteps"]).all())

    def test_max_timesteps_trim_explicit(self):
        """Test explicit trimming window produces expected available_timesteps upper bound."""
        target_max = 20
        result_trim = process_parquet(
            self.df_month,
            freq="month",
            use_valid_time=True,
            max_timesteps_trim=target_max,
        )
        self.assertTrue((result_trim["available_timesteps"] <= target_max).all())
        # Still meets required minimum
        self.assertTrue((result_trim["available_timesteps"] >= self.min_timesteps_month).all())

    def test_max_timesteps_trim_no_valid_time(self):
        """Trimming should also work when valid_time logic disabled (center on midpoint)."""
        target_max = self.min_timesteps_month
        result_trim = process_parquet(
            self.df_month,
            freq="month",
            use_valid_time=False,
            max_timesteps_trim=target_max,
        )
        self.assertTrue((result_trim["available_timesteps"] <= target_max).all())
        # required minimum still enforced
        self.assertTrue((result_trim["available_timesteps"] >= self.min_timesteps_month).all())

    def test_max_timesteps_trim_errors(self):
        """Test invalid inputs for max_timesteps_trim raise errors."""
        with self.assertRaises(ValueError):
            process_parquet(self.df_month, freq="month", use_valid_time=True, max_timesteps_trim=5)  # below required 12
        with self.assertRaises(ValueError):
            process_parquet(self.df_month, freq="month", use_valid_time=True, max_timesteps_trim="invalid")
=======
    def test_datetime_handling(self):
        """Test handling of datetime objects in timestamp columns"""
        test_df = self.df_month.copy()
        test_df["timestamp"] = pd.to_datetime(test_df["timestamp"]).dt.tz_localize(
            "UTC"
        )
        test_df["valid_time"] = pd.to_datetime(test_df["valid_time"]).dt.strftime(
            "%Y-%m-%d"
        )

        result = process_parquet(test_df)
        self.assertIsInstance(result, pd.DataFrame)
        self.assertFalse(result.empty)
>>>>>>> 641bbeda
<|MERGE_RESOLUTION|>--- conflicted
+++ resolved
@@ -726,7 +726,6 @@
         self.assertTrue(all(isinstance(d, str) for d in result["end_date"]))
         self.assertTrue(all(isinstance(d, str) for d in result["valid_time"]))
 
-<<<<<<< HEAD
     def test_max_timesteps_trim_auto(self):
         """Test automatic trimming reduces width while keeping required minimum timesteps."""
         # choose dekad to have larger initial potential width
@@ -784,7 +783,6 @@
             process_parquet(self.df_month, freq="month", use_valid_time=True, max_timesteps_trim=5)  # below required 12
         with self.assertRaises(ValueError):
             process_parquet(self.df_month, freq="month", use_valid_time=True, max_timesteps_trim="invalid")
-=======
     def test_datetime_handling(self):
         """Test handling of datetime objects in timestamp columns"""
         test_df = self.df_month.copy()
@@ -797,5 +795,4 @@
 
         result = process_parquet(test_df)
         self.assertIsInstance(result, pd.DataFrame)
-        self.assertFalse(result.empty)
->>>>>>> 641bbeda
+        self.assertFalse(result.empty)