--- conflicted
+++ resolved
@@ -8,7 +8,6 @@
 import h3
 import numpy as np
 import pandas as pd
-<<<<<<< HEAD
 import geopandas as gpd
 import geojson
 import openeo
@@ -21,16 +20,6 @@
 
 from worldcereal.openeo.preprocessing import worldcereal_preprocessed_inputs_gfmap
 
-
-try:
-    import presto
-except ImportError:
-    import sys
-
-    presto_repo_path = "/home/cbutsko/Desktop/presto-worldcereal/"
-    sys.path.append(presto_repo_path)
-=======
->>>>>>> d28aee6b
 from presto.inference import process_parquet
 from presto.utils import device
 from shapely.geometry import Polygon, shape
@@ -112,10 +101,12 @@
     h3_cells_lst = []
     res = 5
     while len(h3_cells_lst) == 0:
-        h3_cells_lst = list(h3.polyfill(twisted_bbox_poly.__geo_interface__, res))
+        h3_cells_lst = list(h3.polyfill(
+            twisted_bbox_poly.__geo_interface__, res))
         res += 1
     if res > 5:
-        h3_cells_lst = tuple(np.unique([h3.h3_to_parent(xx, 5) for xx in h3_cells_lst]))
+        h3_cells_lst = tuple(
+            np.unique([h3.h3_to_parent(xx, 5) for xx in h3_cells_lst]))
 
     db = duckdb.connect()
     db.sql("INSTALL spatial")
@@ -160,19 +151,13 @@
     from presto.dataset import WorldCerealLabelledDataset
     from presto.presto import Presto
 
-<<<<<<< HEAD
-    presto_model_url = "https://artifactory.vgt.vito.be/artifactory/auxdata-public/worldcereal/models/PhaseII/presto-ss-wc-ft-ct-30D_test.pt"
-    print("Loading Presto model ...")
-    presto_model = Presto.load_pretrained_url(
-        presto_url=presto_model_url, strict=False)
-=======
     if task_type == "croptype":
         presto_model_url = "https://artifactory.vgt.vito.be/artifactory/auxdata-public/worldcereal/models/PhaseII/presto-ss-wc-ft-ct-30D_test.pt"
     if task_type == "cropland":
         presto_model_url = "https://artifactory.vgt.vito.be/artifactory/auxdata-public/worldcereal/models/PhaseII/presto-ft-cl_30D_cropland_random.pt"
         df["custom_class"] = (df["LANDCOVER_LABEL"] == 11).astype(int)
-    presto_model = Presto.load_pretrained_url(presto_url=presto_model_url, strict=False)
->>>>>>> d28aee6b
+    presto_model = Presto.load_pretrained_url(
+        presto_url=presto_model_url, strict=False)
 
     tds = WorldCerealLabelledDataset(
         df, target_function=lambda xx: xx["custom_class"])
