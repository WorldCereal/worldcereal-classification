{
 "cells": [
  {
   "cell_type": "markdown",
   "metadata": {},
   "source": [
    "![](./resources/System_v1_cropland.png)"
   ]
  },
  {
   "cell_type": "markdown",
   "metadata": {},
   "source": [
    "### Introduction\n",
    "\n",
    "This notebook contains a short demo on how to use the WorldCereal system to generate a cropland extent map for your area and season of interest.<br>\n",
    "The map is generated using a default model trained by the WorldCereal consortium to distinguish cropland from all other land use.\n",
    "\n",
    "\n",
    "<div class=\"alert alert-block alert-info\">\n",
    "<b>Cropland definition:</b> <br>\n",
    "Cropland is defined here as land used for temporary crops, i.e. crops with a less-than-1-year growing cycle which must be newly sown or planted for further production after the harvest. Sugar cane, asparagus, and cassava are also considered temporary crops, even though they remain in the field for more than 1 year. This cropland definition thus excludes perennial crops as well as (temporary) pastures.\n",
    "</div>"
   ]
  },
  {
   "cell_type": "markdown",
   "metadata": {},
   "source": [
    "### Content\n",
    "  \n",
    "- [Before you start](###-Before-you-start)\n",
    "- [1. Define your region of interest](#1.-Define-your-region-of-interest)\n",
    "- [2. Define your year of interest](#2.-Define-your-year-of-interest)\n",
    "- [3. Set some other options](#3.-Set-some-other-options)\n",
    "- [4. Generate your map](#4.-Generate-your-map)\n",
    "- [5. Final notes](#5.-Final-notes)"
   ]
  },
  {
   "cell_type": "markdown",
   "metadata": {},
   "source": [
    "### Before you start\n",
    "\n",
    "In order to run WorldCereal crop mapping jobs from this notebook, you need to create an account on the Copernicus Data Space Ecosystem,\n",
    "by completing the form [here](https://dataspace.copernicus.eu/).\n",
    "This is free of charge and will grant you a number of free openEO processing credits to continue this demo."
   ]
  },
  {
   "cell_type": "markdown",
   "metadata": {},
   "source": [
    "### 1. Define your region of interest\n",
    "\n",
    "When running the code snippet below, an interactive map will be visualized.\n",
    "Click the Rectangle button on the left hand side of the map to start drawing your region of interest.\n",
    "The widget will automatically store the coordinates of the last rectangle you drew on the map.\n",
    "\n",
    "<div class=\"alert alert-block alert-warning\">\n",
    "<b>Processing area limitation:</b><br> \n",
    "Processing areas beyond 750 km² are currently not supported to avoid excessive credit usage and long processing times.<br>\n",
    "Upon exceeding this limit, an error will be shown, and you will need to draw a new rectangle.\n",
    "\n",
    "For testing purposes, we recommend you to select a small area (< 250 km²) in order to limit processing time and credit usage.\n",
    "\n",
    "A run of 250 km² will typically consume 35 credits and last between 15 and 20 mins.<br>\n",
    "A run of 750 km² will typically consume 85 credits and last up to 40 mins.\n",
    "</div>"
   ]
  },
  {
   "cell_type": "code",
   "execution_count": null,
   "metadata": {},
   "outputs": [],
   "source": [
    "from worldcereal.utils.map import ui_map\n",
    "\n",
    "map = ui_map()\n",
    "map.show_map()"
   ]
  },
  {
   "cell_type": "markdown",
   "metadata": {},
   "source": [
    "### 2. Define your year of interest\n",
    "\n",
    "The default WorldCereal cropland model always uses a time series of exactly one year as input for the model.\n",
    "\n",
    "However, instead of just using a calendar year (January 1st - December 31st), we recommend to define the exact start and end date of your time series, or processing period, based on the timing of the local growing seasons.\n",
    "\n",
    "Take the following example for Western Europe, where we typically have a winter season (s1) and summer season (s2):\n",
    "\n",
    "<p align=\"center\">\n",
    "<img src=\"./resources/Cropland_inference_choose_end_date.png\" width=\"500\"/>\n",
    "</p>\n",
    "\n",
    "\n",
    "The best timing to start and end the time series in this case would be October (green vertical line), as for both seasons this would result in nicely capturing the growing season within the time series. It would not make sense in this case to define the year from June to June (red vertical line), as you will miss the start of the summer season and the end of the winter season in your time series.\n",
    "\n",
    "So if you would like to map temporary crops in Western Europe for the year 2021, we would recommend to define your processing period as October 1st 2020 - September 30th 2021.\n",
    "\n",
    "In case you do not know the typical seasonality of crops in your area of interest, you can consult the WorldCereal crop calendars using the function below.\n",
    "\n",
    "Note that in case your area of interest is located in an extremely heterogeneous part of the world, the WorldCereal seasons cannot be retrieved at the moment. As a fall-back, please consult the [USDA crop calendars](https://ipad.fas.usda.gov/ogamaps/cropcalendar.aspx)."
   ]
  },
  {
   "cell_type": "code",
   "execution_count": null,
   "metadata": {},
   "outputs": [],
   "source": [
    "from utils import retrieve_worldcereal_seasons\n",
    "\n",
    "spatial_extent = map.get_processing_extent()\n",
    "seasons = retrieve_worldcereal_seasons(spatial_extent)"
   ]
  },
  {
   "cell_type": "markdown",
   "metadata": {},
   "source": [
    "Execute the next cell to select your processing period:"
   ]
  },
  {
   "cell_type": "code",
   "execution_count": null,
   "metadata": {},
   "outputs": [],
   "source": [
    "from utils import date_slider\n",
    "\n",
    "slider = date_slider()\n",
    "slider.show_slider()"
   ]
  },
  {
   "cell_type": "markdown",
   "metadata": {},
   "source": [
    "### 3. Set some other options"
   ]
  },
  {
   "cell_type": "code",
   "execution_count": null,
   "metadata": {},
   "outputs": [],
   "source": [
    "import os\n",
    "from pathlib import Path\n",
    "from utils import get_input\n",
    "\n",
    "# Specify the local directory where the resulting maps should be downloaded to.\n",
    "run = get_input('model run')\n",
    "output_dir = Path(os.getcwd()) / f'CROPLAND_default_{run}'\n",
    "print(f\"Output directory: {output_dir}\")"
   ]
  },
  {
   "cell_type": "markdown",
   "metadata": {},
   "source": [
    "### 4. Generate your map\n",
    "\n",
    "We now have all information we need to generate our map!<br>\n",
    "The next cell will submit a map inference job on CDSE through OpenEO.<br>\n",
    "The first time you run this, you will be asked to authenticate with your CDSE account by clicking the link provided below the cell.<br>\n",
    "Then sit back and wait untill your map is ready..."
   ]
  },
  {
   "cell_type": "code",
   "execution_count": null,
   "metadata": {},
   "outputs": [],
   "source": [
    "from worldcereal.job import generate_map, PostprocessParameters\n",
    "\n",
    "processing_period = slider.get_processing_period()\n",
    "processing_extent = map.get_processing_extent()\n",
    "\n",
    "# Launch the job on CDSE through OpenEO\n",
    "results = generate_map(\n",
    "    processing_extent,\n",
    "    processing_period,\n",
    "    output_dir=output_dir,\n",
    "    postprocess_parameters=PostprocessParameters(),\n",
    ")"
   ]
  },
  {
   "cell_type": "markdown",
   "metadata": {},
   "source": [
    "The classification results will be automatically downloaded to your *output_dir* in .tif format.<br>\n",
    "\n",
    "The result will be a raster file containing two bands:\n",
    "1. The label of the winning class\n",
    "2. The probability of the winning class [0 - 100]\n",
    "\n",
    "Using the function below, we split all this information into separate .tif files, thereby adding metadata and a color map, to ease interpretation and visualization:\n",
    "- \"cropland_classification_start-date_end-date.tif\" --> contains the classification labels. The class look-up table is included in the .tif metadata.\n",
    "- \"cropland_probability_start-date_end-date.tif\" -->  contains the probability associated with the predicted class"
   ]
  },
  {
   "cell_type": "code",
   "execution_count": null,
   "metadata": {},
   "outputs": [],
   "source": [
    "from utils import prepare_visualization\n",
    "\n",
    "filepaths = prepare_visualization(results)\n",
    "filepaths"
   ]
  },
  {
   "cell_type": "markdown",
   "metadata": {},
   "source": [
<<<<<<< HEAD
    "The resulting raster files can be visualized in QGIS.<br>\n",
    "To get a quick idea of what the result looks like, you can use the cell below to plot the resulting map."
   ]
  },
  {
   "cell_type": "code",
   "execution_count": null,
   "metadata": {},
   "outputs": [],
   "source": [
    "from utils import visualize_classification\n",
    "\n",
    "visualize_classification(filepaths, \"cropland\")"
=======
    "The resulting raster files can be visualized in QGIS.\n",
    "\n",
    "<div class=\"alert alert-block alert-danger\">\n",
    "<b>WARNING:</b> <br>\n",
    "In case you run this notebook through the Terrascope environment, ALWAYS make sure you download the resulting files to your local system!<br>\n",
    "The Terrascope environment will be cleaned automatically upon exit!\n",
    "</div>"
>>>>>>> b37b2a4b
   ]
  },
  {
   "cell_type": "markdown",
   "metadata": {},
   "source": [
    "### 5. Final notes\n",
    "\n",
    "Both the quantity and quality of training data are main drivers affecting the quality of the cropland extent map.<br>\n",
    "Using the figure below, you get a relative indication how much training data was available for training our current default cropland model:\n",
    "\n",
    "<p align=\"center\">\n",
    "<img src=\"./resources/Landcover_training_data_density_PhI.png\" width=\"700\"/>\n",
    "</p>\n",
    "\n",
    "In case you own good quality reference data on land cover and/or crop types, consider contributing these data to the WorldCereal project through our [Reference Data Module](https://ewoc-rdm-ui.iiasa.ac.at/)."
   ]
  }
 ],
 "metadata": {
  "kernelspec": {
   "display_name": "worldcereal",
   "language": "python",
   "name": "python3"
  },
  "language_info": {
   "codemirror_mode": {
    "name": "ipython",
    "version": 3
   },
   "file_extension": ".py",
   "mimetype": "text/x-python",
   "name": "python",
   "nbconvert_exporter": "python",
   "pygments_lexer": "ipython3",
   "version": "3.10.0"
  }
 },
 "nbformat": 4,
 "nbformat_minor": 2
}<|MERGE_RESOLUTION|>--- conflicted
+++ resolved
@@ -225,29 +225,25 @@
    "cell_type": "markdown",
    "metadata": {},
    "source": [
-<<<<<<< HEAD
     "The resulting raster files can be visualized in QGIS.<br>\n",
-    "To get a quick idea of what the result looks like, you can use the cell below to plot the resulting map."
-   ]
-  },
-  {
-   "cell_type": "code",
-   "execution_count": null,
-   "metadata": {},
-   "outputs": [],
-   "source": [
-    "from utils import visualize_classification\n",
-    "\n",
-    "visualize_classification(filepaths, \"cropland\")"
-=======
-    "The resulting raster files can be visualized in QGIS.\n",
+    "To get a quick idea of what the result looks like, you can use the cell below to plot the resulting map.",
     "\n",
     "<div class=\"alert alert-block alert-danger\">\n",
     "<b>WARNING:</b> <br>\n",
     "In case you run this notebook through the Terrascope environment, ALWAYS make sure you download the resulting files to your local system!<br>\n",
     "The Terrascope environment will be cleaned automatically upon exit!\n",
     "</div>"
->>>>>>> b37b2a4b
+   ]
+  },
+  {
+   "cell_type": "code",
+   "execution_count": null,
+   "metadata": {},
+   "outputs": [],
+   "source": [
+    "from utils import visualize_classification\n",
+    "\n",
+    "visualize_classification(filepaths, \"cropland\")"
    ]
   },
   {
