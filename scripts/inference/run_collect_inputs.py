--- conflicted
+++ resolved
@@ -26,10 +26,6 @@
 MAX_DELAY = 10
 
 REQUIRED_ATTRIBUTES = ["tile_name", "geometry_utm_wkt", "epsg_utm"]
-<<<<<<< HEAD
-
-=======
->>>>>>> 2d113333
 
 class InferenceJobManager(MultiBackendJobManager):
     def on_job_done(self, job: BatchJob, row: pd.Series) -> None:
@@ -81,13 +77,10 @@
     s1_orbit_state: Optional[Literal["ASCENDING", "DESCENDING"]] = None,
     job_options: Optional[dict] = None,
     compositing_window: Literal["month", "dekad"] = "month",
-<<<<<<< HEAD
-    optical_mask_method: str = "satio",
+    optical_mask_method: Literal["mask_scl_dilation", "satio"] = "satio",
     erode_r: int = 3,
     dilate_r: int = 21,
-=======
     optical_mask_method: Literal["mask_scl_dilation", "satio"] = "mask_scl_dilation",
->>>>>>> 2d113333
 ):
     """Function to create a job for collecting preprocessed inputs for WorldCereal.
     Parameters
@@ -112,9 +105,6 @@
         The created batch job.
     """
     temporal_extent = TemporalContext(start_date=row.start_date, end_date=row.end_date)
-<<<<<<< HEAD
-    spatial_extent = BoundingBoxExtent(*row.geometry.bounds, epsg=int(row["epsg_utm"]))
-=======
     bounds = shapely.from_wkt(row.geometry_utm_wkt).bounds
     rounded_bounds = tuple(round(coord / 20) * 20 for coord in bounds)
 
@@ -132,7 +122,6 @@
 
     spatial_extent = BoundingBoxExtent(*adjusted_bounds, epsg=int(row["epsg_utm"]))
     # spatial_extent = BoundingBoxExtent(*row.geometry.bounds, epsg=int(row["epsg"]))
->>>>>>> 2d113333
 
     preprocessed_inputs = create_inputs_process_graph(
         spatial_extent=spatial_extent,
@@ -141,11 +130,8 @@
         target_epsg=int(row["epsg_utm"]),
         compositing_window=compositing_window,
         optical_mask_method=optical_mask_method,
-<<<<<<< HEAD
         erode_r=erode_r,
         dilate_r=dilate_r,
-=======
->>>>>>> 2d113333
     )
 
     # If no custom job options are provided, use these defaults
@@ -208,6 +194,16 @@
             f"The following required attributes are missing in the production grid: {missing_attributes}"
         )
         
+
+    # Check if all required attributes are present in the production_gdf
+    missing_attributes = [
+        attr for attr in REQUIRED_ATTRIBUTES if attr not in production_gdf.columns
+    ]
+    if missing_attributes:
+        raise ValueError(
+            f"The following required attributes are missing in the production grid: {missing_attributes}"
+        )
+        
     assert (
         "geometry" in production_gdf.columns
     ), "The grid file must contain a geometry column."
@@ -229,6 +225,7 @@
     else:
         production_gdf["tile_name"] = production_gdf[tile_name_col]
     # production_gdf["epsg"] = production_gdf.crs.to_epsg()
+    # production_gdf["epsg"] = production_gdf.crs.to_epsg()
 
     return production_gdf
 
@@ -238,11 +235,7 @@
     grid_path: Optional[Path] = None,
     extractions_start_date: Optional[str] = None,
     extractions_end_date: Optional[str] = None,
-<<<<<<< HEAD
     tile_name_col : Optional[str] = None,
-=======
-    tile_name_col: Optional[str] = None,
->>>>>>> 2d113333
 ) -> CsvJobDatabase:
     job_tracking_path = Path(output_folder) / "job_tracking.csv"
     job_db = CsvJobDatabase(path=job_tracking_path)
@@ -267,6 +260,7 @@
                 end_date=extractions_end_date,
                 output_folder=output_folder,
                 tile_name_col=tile_name_col,
+                tile_name_col=tile_name_col,
             )
             job_db.initialize_from_df(production_gdf)
     else:
@@ -288,6 +282,7 @@
                 end_date=extractions_end_date,
                 output_folder=output_folder,
                 tile_name_col=tile_name_col,
+                tile_name_col=tile_name_col,
             )
             job_db.initialize_from_df(production_gdf)
 
@@ -305,15 +300,10 @@
     restart_failed: bool = False,
     job_options: Optional[Dict[str, Union[str, int]]] = None,
     compositing_window: Literal["month", "dekad"] = "month",
-<<<<<<< HEAD
     tile_name_col : Optional[str] = None,
     optical_mask_method: str = "satio",
     erode_r: int = 3,
     dilate_r: int = 21,
-=======
-    tile_name_col: Optional[str] = None,
-    optical_mask_method: Literal["mask_scl_dilation", "satio"] = "mask_scl_dilation",
->>>>>>> 2d113333
 ) -> None:
     """Main function responsible for creating and launching jobs to collect preprocessed inputs.
 
@@ -372,6 +362,7 @@
             extractions_start_date=extractions_start_date,
             extractions_end_date=extractions_end_date,
             tile_name_col=tile_name_col,
+            tile_name_col=tile_name_col,
         )
 
     # Retry loop starts here
@@ -395,11 +386,8 @@
                     connection=connection,
                     compositing_window=compositing_window,
                     optical_mask_method=optical_mask_method,
-<<<<<<< HEAD
                     erode_r=erode_r,
                     dilate_r=dilate_r,
-=======
->>>>>>> 2d113333
                 ),
                 job_db=job_db,
             )
