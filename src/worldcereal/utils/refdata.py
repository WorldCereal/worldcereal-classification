<<<<<<< HEAD
import importlib.resources
import json
from pathlib import Path
from typing import Dict, List, Optional, Tuple
=======
import glob
from typing import Literal, Optional, Union
>>>>>>> 55d41d4c

import duckdb
import geopandas as gpd
import numpy as np
import pandas as pd
import requests
from loguru import logger
from openeo_gfmap import TemporalContext
<<<<<<< HEAD
from prometheo.utils import DEFAULT_SEED
from shapely.geometry import Polygon

from worldcereal.data import croptype_mappings

DATA_DIR = Path(__file__).parent.parent / "data"


def get_class_mappings() -> Dict:
    """Method to get the WorldCereal class mappings for downstream task.

    Returns
    -------
    Dict
        the resulting dictionary with the class mappings
    """
    with importlib.resources.open_text(croptype_mappings, "croptype_classes.json") as f:  # type: ignore
        CLASS_MAPPINGS = json.load(f)

    return CLASS_MAPPINGS

=======
from shapely import wkt
from shapely.geometry import Polygon

>>>>>>> 55d41d4c

def query_public_extractions(
    bbox_poly: Polygon,
    buffer: int = 250000,
    filter_cropland: bool = True,
) -> pd.DataFrame:
    """
    Query the WorldCereal global extractions database for reference data within a specified area.

    This function retrieves training samples from the WorldCereal public extractions database
    that intersect with the provided polygon (with optional buffer). The function connects to
    an S3 bucket containing WorldCereal reference data and performs spatial queries to find
    relevant samples.

    Parameters
    ----------
    bbox_poly : Polygon
        A shapely Polygon object defining the area of interest in EPSG:4326 (WGS84)
    buffer : int, default=250000
        Buffer distance in meters to expand the search area around the input polygon.
        The buffer is applied in EPSG:3785 (Web Mercator) projection.
    filter_cropland : bool, default=True
        If True, filter results to include only temporary cropland samples (WorldCereal
        classes with codes 11-... except fallow classes 11-15-...). This step is needed
        when preparing data for croptype classification models.

    Returns
    -------
    pd.DataFrame
        A GeoDataFrame containing reference data points that intersect with the area of interest.
        Each row represents a single sample with its geometry and associated attributes.

    """
<<<<<<< HEAD
    from IPython.display import Markdown

    nodata_helper_message = f"""
### What to do?
1. **Increase the buffer size**: Try increasing the buffer size by passing the `buffer` parameter to the `query_public_extractions` function (to a reasonable extent).
    *Current setting is: {buffer} m².*
2. **Consult the WorldCereal Reference Data Module portal**: Assess data density in the selected region by visiting the [WorldCereal Reference Data Module portal](https://ewoc-rdm-ui.iiasa.ac.at/map).
3. **Pick another area**: Consult RDM portal (see above) to find areas with more data density.
4. **Contribute data**: Collect some data and contribute to our global database! 🌍🌾 [Learn how to contribute here.](https://worldcereal.github.io/worldcereal-documentation/rdm/upload.html)
"""
=======

>>>>>>> 55d41d4c
    logger.info(
        f"Applying a buffer of {int(buffer / 1000)} km to the selected area ..."
    )

    bbox_poly = (
        gpd.GeoSeries(bbox_poly, crs="EPSG:4326")
        .to_crs(epsg=3785)
        .buffer(buffer, cap_style="square", join_style="mitre")
        .to_crs(epsg=4326)[0]
    )

    xmin, ymin, xmax, ymax = bbox_poly.bounds
    bbox_poly = Polygon([(xmin, ymin), (xmin, ymax), (xmax, ymax), (xmax, ymin)])

    db = duckdb.connect()
    db.sql("INSTALL spatial")
    db.load_extension("spatial")

    metadata_s3_path = "s3://geoparquet/worldcereal_public_extractions_extent.parquet"

    query_metadata = f"""
    SET s3_endpoint='s3.waw3-1.cloudferro.com';
    SET enable_progress_bar=false;
    SELECT distinct ref_id
    FROM read_parquet('{metadata_s3_path}') metadata
    WHERE ST_Intersects(geometry, ST_GeomFromText('{str(bbox_poly)}'))
    """
    ref_ids_lst = db.sql(query_metadata).df()["ref_id"].values

    if len(ref_ids_lst) == 0:
        logger.warning(
            "No datasets found in the WorldCereal global extractions database that intersect with the selected area."
        )
        return pd.DataFrame()

    logger.info(
        f"Found {len(ref_ids_lst)} datasets in WorldCereal global extractions database that intersect with the selected area."
    )

    logger.info(
        "Querying WorldCereal global extractions database (this can take a while) ..."
    )

    all_extractions_url = "https://s3.waw3-1.cloudferro.com/swift/v1/geoparquet/"
    f = requests.get(all_extractions_url)
    all_dataset_names = f.text.split("\n")
    matching_dataset_names = [
        xx
        for xx in all_dataset_names
        if xx.endswith(".parquet")
        and xx.startswith("worldcereal_public_extractions")
        and any([yy in xx for yy in ref_ids_lst])
    ]
    base_s3_path = "s3://geoparquet/"
    s3_urls_lst = [f"{base_s3_path}{xx}" for xx in matching_dataset_names]

    main_query = "SET s3_endpoint='s3.waw3-1.cloudferro.com';"

    # worldcereal provides two types of presto models: for binary crop/nocrop task and for multiclass croptype task
    # multiclass models are trained on temporary cropland samples only, thus when user wants to do croptype classification
    # we need to filter out non-cropland samples, since croptype model will not be able to predict them correctly;
    # temporary_cropland is defined based on WorldCereal legend
    # https://artifactory.vgt.vito.be/artifactory/auxdata-public/worldcereal//legend/WorldCereal_LC_CT_legend_latest.csv
    # and constitutes of all classes that start with 11-..., except fallow classes (11-15-...).
    if filter_cropland:
        cropland_filter_query_part = """
AND ewoc_code < 1114000000
AND ewoc_code > 1100000000
"""
    else:
        cropland_filter_query_part = ""

    for i, url in enumerate(s3_urls_lst):
        query = f"""
SELECT *, ST_AsText(ST_MakeValid(geometry)) AS geom_text
FROM read_parquet('{url}')
WHERE ST_Intersects(ST_MakeValid(geometry), ST_GeomFromText('{str(bbox_poly)}'))
{cropland_filter_query_part}
"""
        if i == 0:
            main_query += query
        else:
            main_query += f"UNION ALL {query}"

    public_df_raw = db.sql(main_query).df()
    public_df_raw["geometry"] = public_df_raw["geom_text"].apply(
        lambda x: wkt.loads(x) if isinstance(x, str) else None
    )
    # Convert to a GeoDataFrame
    public_df_raw = gpd.GeoDataFrame(public_df_raw, geometry="geometry")

    if public_df_raw.empty:
<<<<<<< HEAD
        logger.error(
            f"No samples from the WorldCereal global extractions database fall into the selected area with buffer {int(buffer / 1000)}km2."
=======
        logger.warning(
            f"No samples from the WorldCereal global extractions database fall into the selected area with buffer {int(buffer / 1000)} km²."
>>>>>>> 55d41d4c
        )
        return pd.DataFrame()

    # add filename column for compatibility with private extractions; make it copy of ref_id for now
    public_df_raw["filename"] = public_df_raw["ref_id"]

    return public_df_raw


def query_private_extractions(
    merged_private_parquet_path: str,
    bbox_poly: Optional[Polygon] = None,
    filter_cropland: bool = True,
    buffer: int = 250000,
) -> pd.DataFrame:
    """
    Query and filter private extraction data stored in parquet files.

    This function reads parquet files from a specified path, optionally filters them based
    on spatial and cropland criteria, and returns the results as a GeoPandas DataFrame.

    Parameters
    ----------
    merged_private_parquet_path : str
        Path to the directory containing private parquet files, which will be searched recursively.
    bbox_poly : Optional[Polygon], default=None
        Optional bounding box polygon to spatially filter the data. If provided, only data
        intersecting with this polygon (after buffering) will be returned.
    filter_cropland : bool, default=True
        Whether to filter for temporary cropland samples (WorldCereal codes 1100000000-1115000000,
        excluding fallow classes). Should be True when using data for croptype classification.
    buffer : int, default=250000
        Buffer distance in meters to apply to the bounding box polygon when spatial filtering.

    Returns
    -------
    pd.DataFrame
        A GeoPandas DataFrame containing the filtered private extraction data with valid geometry objects.

    Notes
    -----
    - The function uses DuckDB with spatial extension for efficient spatial querying.
    - Temporary cropland is defined based on WorldCereal legend codes starting with 11-...,
      except fallow classes (11-15-...).
    """

    private_collection_paths = glob.glob(
        f"{merged_private_parquet_path}/**/*.parquet",
        recursive=True,
    )

    if bbox_poly is not None:
        bbox_poly = (
            gpd.GeoSeries(bbox_poly, crs="EPSG:4326")
            .to_crs(epsg=3785)
            .buffer(buffer, cap_style="square", join_style="mitre")
            .to_crs(epsg=4326)[0]
        )

        xmin, ymin, xmax, ymax = bbox_poly.bounds
        bbox_poly = Polygon([(xmin, ymin), (xmin, ymax), (xmax, ymax), (xmax, ymin)])
        spatial_query_part = (
            f"WHERE ST_Intersects(geometry, ST_GeomFromText('{str(bbox_poly)}'))"
        )
    else:
        spatial_query_part = ""

    db = duckdb.connect()
    db.sql("INSTALL spatial")
    db.load_extension("spatial")

    # worldcereal provides two types of presto models: for binary crop/nocrop task and for multiclass croptype task
    # multiclass models are trained on temporary cropland samples only, thus when user wants to do croptype classification
    # we need to filter out non-cropland samples, since croptype model will not be able to predict them correctly;
    # temporary_cropland is defined based on WorldCereal legend
    # https://artifactory.vgt.vito.be/artifactory/auxdata-public/worldcereal//legend/WorldCereal_LC_CT_legend_latest.csv
    # and constitutes of all classes that start with 11-..., except fallow classes (11-15-...).
    if filter_cropland:
        cropland_filter_query_part = """
AND ewoc_code < 1114000000
AND ewoc_code > 1100000000
"""
    else:
        cropland_filter_query_part = ""

    main_query = ""
    for i, tpath in enumerate(private_collection_paths):
        query = f"""
SELECT *, ST_AsText(ST_MakeValid(geometry)) AS geom_text
FROM read_parquet('{tpath}')
{spatial_query_part}
{cropland_filter_query_part}
"""
        if i == 0:
            main_query += query
        else:
            main_query += f"UNION ALL {query}"

    private_df_raw = db.sql(main_query).df()
    private_df_raw["geometry"] = private_df_raw["geom_text"].apply(
        lambda x: wkt.loads(x) if isinstance(x, str) else None
    )
    # Convert to a GeoDataFrame
    private_df_raw = gpd.GeoDataFrame(private_df_raw, geometry="geometry")

    if private_df_raw.empty:
        logger.warning(
            f"No intersecting samples detected in the private collections: {private_collection_paths}."
        )

    return private_df_raw


def month_diff(month1: int, month2: int) -> int:
    """This function computes the difference between `month1` and `month2`
    assuming that `month1` is in the past relative to `month2`.
    The difference is calculated such that it falls within the range of 0 to 12 months.

    Parameters
    ----------
    month1 : int
        The reference month (1-12).
    month2 : int
        The month to compare against (1-12).

    Returns
    -------
    int
        The difference between `month1` and `month2`.
    """

    return (month2 - month1) % 12


def get_best_valid_time(row: pd.Series):
    """
    Determines the best valid time for a given row of data based on specified shift constraints.

    This function evaluates potential valid times by shifting the original valid time
    forward or backward according to the values in 'valid_month_shift_forward' and
    'valid_month_shift_backward' fields. It ensures the shifted time remains within
    the period defined by 'start_date' and 'end_date' with sufficient buffer.

    Parameters
    ----------
    row : pd.Series
        A pandas Series containing the following fields:
        - valid_time: The original valid time
        - start_date: The start date of the allowed period
        - end_date: The end date of the allowed period
        - valid_month_shift_forward: Number of months to shift forward
        - valid_month_shift_backward: Number of months to shift backward

    Returns
    -------
    datetime or np.nan
        The best valid time after applying shifts, or np.nan if no valid time can be found.
        If both forward and backward shifts are valid, the choice depends on the relative
        magnitude of the shifts compared to MIN_EDGE_BUFFER.

    Notes
    -----
    The function uses MIN_EDGE_BUFFER and NUM_TIMESTEPS constants imported from
    worldcereal.utils.timeseries to determine valid periods and time windows.
    """

    from worldcereal.utils.timeseries import MIN_EDGE_BUFFER, NUM_TIMESTEPS

    def is_within_period(proposed_date, start_date, end_date):
        return (proposed_date - pd.DateOffset(months=MIN_EDGE_BUFFER) >= start_date) & (
            proposed_date + pd.DateOffset(months=MIN_EDGE_BUFFER) <= end_date
        )

    def check_shift(proposed_date, valid_time, start_date, end_date):
        proposed_start_date = proposed_date - pd.DateOffset(
            months=(NUM_TIMESTEPS // 2 - 1)
        )
        proposed_end_date = proposed_date + pd.DateOffset(months=(NUM_TIMESTEPS // 2))
        return (
            is_within_period(proposed_date, start_date, end_date)
            & (valid_time >= proposed_start_date)
            & (valid_time <= proposed_end_date)
        )

    valid_time = row["valid_time"]
    start_date = row["start_date"]
    end_date = row["end_date"]

    proposed_valid_time_fwd = valid_time + pd.DateOffset(
        months=row["valid_month_shift_forward"]
    )
    proposed_valid_time_bwd = valid_time - pd.DateOffset(
        months=row["valid_month_shift_backward"]
    )

    shift_forward_ok = check_shift(
        proposed_valid_time_fwd, valid_time, start_date, end_date
    )
    shift_backward_ok = check_shift(
        proposed_valid_time_bwd, valid_time, start_date, end_date
    )

    if not shift_forward_ok and not shift_backward_ok:
        return np.nan
    if shift_forward_ok and not shift_backward_ok:
        return proposed_valid_time_fwd
    if not shift_forward_ok and shift_backward_ok:
        return proposed_valid_time_bwd
    if shift_forward_ok and shift_backward_ok:
        return (
            proposed_valid_time_bwd
            if (row["valid_month_shift_backward"] - row["valid_month_shift_forward"])
            <= MIN_EDGE_BUFFER
            else proposed_valid_time_fwd
        )


def process_extractions_df(
    df_raw: Union[pd.DataFrame, gpd.GeoDataFrame],
    processing_period: TemporalContext = None,
    freq: Literal["month", "dekad"] = "month",
) -> Union[pd.DataFrame, gpd.GeoDataFrame]:
    """
    Process a dataframe of extracted samples to align with a specified temporal context and frequency.

    This function processes a dataframe of raw samples, typically extracted from a reference database,
    by ensuring datetime consistency, aligning samples with a specified temporal extent (if provided),
    and applying additional time-series processing.

    Parameters
    ----------
    df_raw : Union[pd.DataFrame, gpd.GeoDataFrame]
        Raw dataframe or geodataframe containing extracted samples with at least 'valid_time',
        'start_date', 'end_date', and 'timestamp' columns.
    processing_period : TemporalContext, optional
        User-defined temporal context to align samples with. If provided, samples that do not fit
        within this temporal extent will be removed. Default is None (no temporal filtering).
    freq : Literal["month", "dekad"], default "month"
        Frequency alias for time series processing. Currently only "month" and "dekad" are supported.

    Returns
    -------
    Union[pd.DataFrame, gpd.GeoDataFrame]
        Processed dataframe with time series aligned to the specified frequency and temporal context.
        Will include 'ewoc_code' column mapping crop types if not already present.

    Raises
    ------
    ValueError
        If an unsupported frequency alias is provided or if no samples match the proposed temporal extent.

    Notes
    -----
    The function preserves the original 'valid_time' even when samples are aligned to a new temporal context.
    """

    from worldcereal.utils.timeseries import TimeSeriesProcessor, process_parquet

    logger.info("Processing selected samples ...")

    # make sure the valid_time, start and end dates are datetime objects
    for date_col in ["valid_time", "start_date", "end_date"]:
        df_raw[date_col] = pd.to_datetime(df_raw[date_col])
        df_raw[date_col] = (
            df_raw[date_col]
            .dt.tz_localize(None)
            .dt.tz_localize(df_raw["timestamp"].dt.tz)
        )

    if processing_period is not None:
        logger.info("Aligning the samples with the user-defined temporal extent ...")

        # get the middle of the user-defined temporal extent
        start_date, end_date = processing_period.to_datetime()

        # sanity check to make sure freq is not something we still don't support in Presto
        if freq not in ["month", "dekad"]:
            raise ValueError(
                f"Unsupported frequency alias: {freq}. Please use 'month' or 'dekad'."
            )

        date_range = TimeSeriesProcessor.get_expected_dates(start_date, end_date, freq)

        middle_index = len(date_range) // 2 - 1
        processing_period_middle_ts = date_range[middle_index]
        processing_period_middle_month = processing_period_middle_ts.month

        # get a lighter subset with only the necessary columns
        sample_dates = (
            df_raw[["sample_id", "start_date", "end_date", "valid_time"]]
            .drop_duplicates()
            .reset_index(drop=True)
        )

        # save the true valid_time for later
        true_valid_time_map = sample_dates.set_index("sample_id")["valid_time"]

        # calculate the shifts and assign new valid date
        sample_dates["true_valid_time_month"] = sample_dates["valid_time"].dt.month
        sample_dates["proposed_valid_time_month"] = processing_period_middle_month
        sample_dates["valid_month_shift_backward"] = sample_dates.apply(
            lambda xx: month_diff(
                xx["proposed_valid_time_month"], xx["true_valid_time_month"]
            ),
            axis=1,
        )
        sample_dates["valid_month_shift_forward"] = sample_dates.apply(
            lambda xx: month_diff(
                xx["true_valid_time_month"], xx["proposed_valid_time_month"]
            ),
            axis=1,
        )
        sample_dates["proposed_valid_time"] = sample_dates.apply(
            lambda xx: get_best_valid_time(xx), axis=1
        )

        # remove invalid samples
        invalid_samples = sample_dates.loc[
            sample_dates["proposed_valid_time"].isna(), "sample_id"
        ].values
        df_raw = df_raw[~df_raw["sample_id"].isin(invalid_samples)]

        if df_raw.empty:
            error_msg = "None of the samples matched the proposed temporal extent. Please select a different temporal extent."
            logger.error(error_msg)
            raise ValueError(error_msg)
        else:
            logger.warning(
                f"Removed {invalid_samples.shape[0]} samples that do not fit into selected temporal extent."
            )

        # put the proposed valid_time back into the main dataframe
        df_raw.loc[:, "valid_time"] = df_raw["sample_id"].map(
            sample_dates.set_index("sample_id")["proposed_valid_time"]
        )

    df_processed = process_parquet(
        df_raw, freq=freq, use_valid_time=True, required_min_timesteps=None
    )

    if processing_period is not None:
        # put back the true valid_time
        df_processed["valid_time"] = df_processed.index.map(true_valid_time_map)
        # temporary fix to deal with tz-aware datetime objects
        df_processed["valid_time"] = (
            df_processed["valid_time"].dt.tz_localize(None).dt.strftime("%Y-%m-%d")
        )
        df_processed["valid_date"] = df_processed["valid_time"].copy()

    logger.info(
        f"Extracted and processed {df_processed.shape[0]} samples from global database."
    )

    return df_processed


def join_with_world_df(dataframe: pd.DataFrame) -> pd.DataFrame:
    filename = (
        "world-administrative-boundaries/world-administrative-boundaries.geoparquet"
    )
    world_df = gpd.read_parquet(DATA_DIR / filename)
    world_df = world_df.drop(columns=["status", "color_code", "iso_3166_1_"])

    gdataframe = gpd.GeoDataFrame(
        data=dataframe,
        geometry=gpd.GeoSeries.from_xy(x=dataframe.lon, y=dataframe.lat),
        crs="EPSG:4326",
    )
    # project to non geographic CRS, otherwise geopandas gives a warning
    joined = gpd.sjoin_nearest(
        gdataframe.to_crs("EPSG:3857"), world_df.to_crs("EPSG:3857"), how="left"
    )
    joined = joined[~joined.index.duplicated(keep="first")]
    if joined.isna().any(axis=1).any():
        logger.warning("Some coordinates couldn't be matched to a country")
    return joined.to_crs("EPSG:4326")


def split_df(
    df: pd.DataFrame,
    val_sample_ids: Optional[List[str]] = None,
    val_countries_iso3: Optional[List[str]] = None,
    val_years: Optional[List[int]] = None,
    val_size: Optional[float] = None,
    train_only_samples: Optional[List[str]] = None,
) -> Tuple[pd.DataFrame, pd.DataFrame]:
    if val_size is not None:
        assert (
            (val_countries_iso3 is None)
            and (val_years is None)
            and (val_sample_ids is None)
        )
        val, train = np.split(
            df.sample(frac=1, random_state=DEFAULT_SEED), [int(val_size * len(df))]
        )
        logger.info(f"Using {len(train)} train and {len(val)} val samples")
        return pd.DataFrame(train), pd.DataFrame(val)
    if val_sample_ids is not None:
        assert (val_countries_iso3 is None) and (val_years is None)
        is_val = df.sample_id.isin(val_sample_ids)
        is_train = ~df.sample_id.isin(val_sample_ids)
    elif val_countries_iso3 is not None:
        assert (val_sample_ids is None) and (val_years is None)
        df = join_with_world_df(df)
        for country in val_countries_iso3:
            assert df.iso3.str.contains(
                country
            ).any(), f"Tried removing {country} but it is not in the dataframe"
        if train_only_samples is not None:
            is_val = df.iso3.isin(val_countries_iso3) & ~df.sample_id.isin(
                train_only_samples
            )
        else:
            is_val = df.iso3.isin(val_countries_iso3)
        is_train = ~df.iso3.isin(val_countries_iso3)
    elif val_years is not None:
        df["end_date_ts"] = pd.to_datetime(df.end_date)
        if train_only_samples is not None:
            is_val = df.end_date_ts.dt.year.isin(val_years) & ~df.sample_id.isin(
                train_only_samples
            )
        else:
            is_val = df.end_date_ts.dt.year.isin(val_years)
        is_train = ~df.end_date_ts.dt.year.isin(val_years)

    logger.info(
        f"Using {len(is_val) - sum(is_val)} train and {sum(is_val)} val samples"
    )

    return df[is_train], df[is_val]


def _check_geom(row):
    try:
        result = row["geometry"].contains(row["centroid"])
    except Exception:
        result = False
    return result


def gdf_to_points(gdf):
    """Convert reference dataset to points.
    Parameters
    ----------
    gdf : gpd.GeoDataFrame
        input geodataframe containing reference data samples
    Returns
    -------
    gpd.GeoDataFrame
        geodataframe in which polygons have been converted to points
    """

    # reproject to projected system
    crs_ori = gdf.crs
    gdf = gdf.to_crs(epsg=3857)
    # convert polygons to points
    gdf["centroid"] = gdf["geometry"].centroid
    # check whether centroid is in the original geometry
    n_original = gdf.shape[0]
    gdf["centroid_in"] = gdf.apply(lambda x: _check_geom(x), axis=1)
    gdf = gdf[gdf["centroid_in"]]
    n_remaining = gdf.shape[0]
    if n_remaining < n_original:
        logger.warning(
            f"Removed {n_original - n_remaining} polygons that do not contain their centroid."
        )
    gdf.drop(columns=["geometry", "centroid_in"], inplace=True)
    gdf.rename(columns={"centroid": "geometry"}, inplace=True)
    # reproject to original system
    gdf = gdf.to_crs(crs_ori)

    return gdf<|MERGE_RESOLUTION|>--- conflicted
+++ resolved
@@ -1,12 +1,8 @@
-<<<<<<< HEAD
+import glob
 import importlib.resources
 import json
 from pathlib import Path
-from typing import Dict, List, Optional, Tuple
-=======
-import glob
-from typing import Literal, Optional, Union
->>>>>>> 55d41d4c
+from typing import Dict, List, Literal, Optional, Tuple, Union
 
 import duckdb
 import geopandas as gpd
@@ -15,8 +11,8 @@
 import requests
 from loguru import logger
 from openeo_gfmap import TemporalContext
-<<<<<<< HEAD
 from prometheo.utils import DEFAULT_SEED
+from shapely import wkt
 from shapely.geometry import Polygon
 
 from worldcereal.data import croptype_mappings
@@ -37,11 +33,6 @@
 
     return CLASS_MAPPINGS
 
-=======
-from shapely import wkt
-from shapely.geometry import Polygon
-
->>>>>>> 55d41d4c
 
 def query_public_extractions(
     bbox_poly: Polygon,
@@ -75,20 +66,7 @@
         Each row represents a single sample with its geometry and associated attributes.
 
     """
-<<<<<<< HEAD
-    from IPython.display import Markdown
-
-    nodata_helper_message = f"""
-### What to do?
-1. **Increase the buffer size**: Try increasing the buffer size by passing the `buffer` parameter to the `query_public_extractions` function (to a reasonable extent).
-    *Current setting is: {buffer} m².*
-2. **Consult the WorldCereal Reference Data Module portal**: Assess data density in the selected region by visiting the [WorldCereal Reference Data Module portal](https://ewoc-rdm-ui.iiasa.ac.at/map).
-3. **Pick another area**: Consult RDM portal (see above) to find areas with more data density.
-4. **Contribute data**: Collect some data and contribute to our global database! 🌍🌾 [Learn how to contribute here.](https://worldcereal.github.io/worldcereal-documentation/rdm/upload.html)
-"""
-=======
-
->>>>>>> 55d41d4c
+
     logger.info(
         f"Applying a buffer of {int(buffer / 1000)} km to the selected area ..."
     )
@@ -181,13 +159,8 @@
     public_df_raw = gpd.GeoDataFrame(public_df_raw, geometry="geometry")
 
     if public_df_raw.empty:
-<<<<<<< HEAD
-        logger.error(
-            f"No samples from the WorldCereal global extractions database fall into the selected area with buffer {int(buffer / 1000)}km2."
-=======
         logger.warning(
             f"No samples from the WorldCereal global extractions database fall into the selected area with buffer {int(buffer / 1000)} km²."
->>>>>>> 55d41d4c
         )
         return pd.DataFrame()
 
@@ -593,9 +566,9 @@
         assert (val_sample_ids is None) and (val_years is None)
         df = join_with_world_df(df)
         for country in val_countries_iso3:
-            assert df.iso3.str.contains(
-                country
-            ).any(), f"Tried removing {country} but it is not in the dataframe"
+            assert df.iso3.str.contains(country).any(), (
+                f"Tried removing {country} but it is not in the dataframe"
+            )
         if train_only_samples is not None:
             is_val = df.iso3.isin(val_countries_iso3) & ~df.sample_id.isin(
                 train_only_samples
