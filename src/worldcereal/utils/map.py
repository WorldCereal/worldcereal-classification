from typing import List

import geopandas as gpd
import leafmap
import matplotlib.pyplot as plt
import numpy as np
import rasterio
from ipyleaflet import DrawControl, LayersControl, Map, SearchControl, basemaps
from loguru import logger
from openeo_gfmap import BoundingBoxExtent
from shapely import geometry
from shapely.geometry import Polygon, shape


def get_probability_cmap():
    colormap = plt.get_cmap("RdYlGn")
    cmap = {}
    for i in range(101):
        cmap[i] = tuple((np.array(colormap(int(2.55 * i))) * 255).astype(int))
    return cmap


COLORMAP = {
    "active-cropland": {
        0: (232, 55, 39, 255),  # inactive
        1: (77, 216, 39, 255),  # active
    },
    "temporary-crops": {
        0: (186, 186, 186, 0),  # no cropland
        1: (224, 24, 28, 200),  # cropland
    },
    "maize": {
        0: (186, 186, 186, 255),  # other
        1: (252, 207, 5, 255),  # maize
    },
    "croptype": {
        1: (103, 60, 32, 255),  # barley
        2: (252, 207, 5, 255),  # maize
        3: (247, 185, 29, 255),  # millet_sorghum
        4: (186, 186, 186, 0),  # other_crop
        5: (167, 245, 66, 255),  # rapeseed
        6: (85, 218, 218, 255),  # soy
        7: (245, 66, 111, 255),  # sunflower
        8: (186, 113, 53, 255),  # wheat
    },
    "probabilities": get_probability_cmap(),
}

COLORLEGEND = {
    "temporary-crops": {
        "No cropland": (186, 186, 186, 0),  # no cropland
        "Temporary crops": (224, 24, 28, 1),  # cropland
    },
    "croptype": {
        "Barley": (103, 60, 32, 1),
        "Maize": (252, 207, 5, 1),  # maize
        "Millet/Sorghum": (247, 185, 29, 1),  # millet_sorghum
        "Other crop": (186, 186, 186, 1),  # other_crop
        "Rapeseed": (167, 245, 66, 1),  # rapeseed
        "Soybean": (85, 218, 218, 1),  # soy
        "Sunflower": (245, 66, 111, 1),  # sunflower
        "Wheat": (186, 113, 53, 1),  # wheat
    },
}

NODATAVALUE = {
    "active-cropland": 255,
    "temporary-crops": 255,
    "maize": 255,
    "croptype": 0,
    "probabilities": 255,
}


def _get_colormap(product):
    if product in COLORMAP.keys():
        colormap = COLORMAP[product]
    else:
        logger.warning((f"Unknown product `{product}`: " "cannot assign colormap"))
        logger.info(f"Supported products: {COLORMAP.keys()}")
        colormap = None

    return colormap


def _get_nodata(product):
    return NODATAVALUE[product]


def get_default_filtersettings():
    return {"kernel_size": 7, "conf_threshold": 80}


def majority_vote(
    prediction: np.ndarray,
    probability: np.ndarray,
    kernel_size: int = 7,
    conf_threshold: int = 30,
    target_excluded_value: int = 255,
    excluded_values: List[int] = [255],
):
    """
    Majority vote is performed using a sliding local kernel.
    For each pixel, the voting of a final class is done from
    neighbours values weighted with the confidence threshold.
    Pixels that have one of the specified excluded values are
    excluded in the voting process and are unchanged.

    The prediction probabilities are reevaluated by taking, for each pixel,
    the average of probabilities of the neighbors that belong to the winning class.
    (For example, if a pixel was voted to class 2 and there are three
    neighbors of that class, then the new probability is the sum of the
    old probabilities of each pixels divided by 3)

    :param prediction: A 2D numpy array containing the predicted
        classification labels.
    :param probability: A 2D numpy array (same dimensions as predictions)
        containing the probabilities of the winning class (ranging between 0 and 100).
    :param kernel_size: The size of the kernel used for the neighbour around the pixel.
    :param conf_threshold: Pixels under this confidence threshold
        do not count into the voting process.
    :param target_excluded_value: Pixels that have a null score for every
        class are turned into this exclusion value
    :param excluded_values: Pixels that have one of the excluded values
        do not count into the voting process and are unchanged.

    :returns: the corrected classification labels and associated probabilities.
    """

    from scipy.signal import convolve2d

    # As the probabilities are in integers between 0 and 100,
    # we use uint16 matrices to store the vote scores
    assert (
        kernel_size <= 25
    ), f"Kernel value cannot be larger than 25 (currently: {kernel_size}) because it might lead to scenarios where the 16-bit count matrix is overflown"

    # Build a class mapping, so classes are converted to indexes and vice-versa
    unique_values = set(np.unique(prediction))
    unique_values = sorted(unique_values - set(excluded_values))
    index_value_lut = [(k, v) for k, v in enumerate(unique_values)]

    counts = np.zeros(shape=(*prediction.shape, len(unique_values)), dtype=np.uint16)
    probabilities = np.zeros(
        shape=(*probability.shape, len(unique_values)), dtype=np.uint16
    )

    # Iterates for each classes
    for cls_idx, cls_value in index_value_lut:
        # Take the binary mask of the interest class, and multiplies by the probabilities
        class_mask = ((prediction == cls_value) * probability).astype(np.uint16)

        # Sets to 0 the class scores where the threshold is lower
        class_mask[probability <= conf_threshold] = 0

        # Set to 0 the class scores where the label is excluded
        for excluded_value in excluded_values:
            class_mask[prediction == excluded_value] = 0

        # Binary class mask, used to count HOW MANY neighbours pixels are used for this class
        binary_class_mask = (class_mask > 0).astype(np.uint16)

        # Creates the kernel
        kernel = np.ones(shape=(kernel_size, kernel_size), dtype=np.uint16)

        # Counts around the window the sum of probabilities for that given class
        counts[:, :, cls_idx] = convolve2d(class_mask, kernel, mode="same")

        # Counts the number of neighbors pixels that voted for that given class
        class_voters = convolve2d(binary_class_mask, kernel, mode="same")
        # Remove the 0 values because might create divide by 0 issues
        class_voters[class_voters == 0] = 1

        probabilities[:, :, cls_idx] = np.divide(counts[:, :, cls_idx], class_voters)

    # Initializes output array
    aggregated_predictions = np.zeros(
        shape=(counts.shape[0], counts.shape[1]), dtype=np.uint16
    )
    # Initializes probabilities output array
    aggregated_probabilities = np.zeros(
        shape=(counts.shape[0], counts.shape[1]), dtype=np.uint16
    )

    if len(unique_values) > 0:
        # Takes the indices that have the biggest scores
        aggregated_predictions_indices = np.argmax(counts, axis=2)

        # Get the new confidence score for the indices
        aggregated_probabilities = np.take_along_axis(
            probabilities,
            aggregated_predictions_indices.reshape(
                *aggregated_predictions_indices.shape, 1
            ),
            axis=2,
        ).squeeze()

        # Check which pixels have a counts value to 0
        no_score_mask = np.sum(counts, axis=2) == 0

        # convert back to values from indices
        for cls_idx, cls_value in index_value_lut:
            aggregated_predictions[aggregated_predictions_indices == cls_idx] = (
                cls_value
            )
            aggregated_predictions = aggregated_predictions.astype(np.uint16)

        aggregated_predictions[no_score_mask] = target_excluded_value
        aggregated_probabilities[no_score_mask] = target_excluded_value

    # Setting excluded values back to their original values
    for excluded_value in excluded_values:
        aggregated_predictions[prediction == excluded_value] = excluded_value
        aggregated_probabilities[prediction == excluded_value] = target_excluded_value

    return aggregated_predictions, aggregated_probabilities


def postprocess_product(
    infile, product=None, colormap=None, nodata=None, filter_settings=None
):
    """
    Function taking care of post-processing of a WorldCereal product,
    including:
    - spatial filter to clean the classification results
    - (in case of a crop type output) deriving a cropland mask
        from the classified map
    - splitting the multi-band raster into individual files
    - assigning a colormap and no data value to each file

    The function assumes the input data consists of two layers:
    1) the classification layer
    2) the probabilities layer, indicating class probability of winning class

    Args:
        infile (str): path to the input file
        product (str): product identifier
        colormap (dict): colormap to assign to the classification layer
        nodata (int): nodata value to assign to the classification layer

    Returns:
        outfiles (dict): {label: path} of output files generated

    """

    # get properties and data from input file
    with rasterio.open(infile, "r") as src:
        labels = src.read(1)
        probs = src.read(2)
        meta = src.meta

    # get colormap and nodata value
    if product is not None:
        nodata = _get_nodata(product)
        colormap = _get_colormap(product)

    if nodata is None:
        nodata = NODATAVALUE

    # run spatial cleaning filter if required
    if filter_settings is None:
        filter_settings = get_default_filtersettings()
    if filter_settings["kernel_size"] > 0:
        newlabels, newprobs = majority_vote(
            labels,
            probs,
            kernel_size=filter_settings["kernel_size"],
            conf_threshold=filter_settings["conf_threshold"],
            target_excluded_value=0,
            excluded_values=[0, nodata],
        )

    # construct dictionary of output files to be generated
    outfiles = {
        "classification": {"data": newlabels, "colormap": colormap, "nodata": nodata},
        "probabilities": {
            "data": probs,
            "colormap": _get_colormap("probabilities"),
            "nodata": _get_nodata("probabilities"),
        },
    }

    # derive cropland mask if required
    if product != "temporary-crops":
        cropland = np.where(newlabels == 0, 1, 0)
        outfiles["croplandmask"] = {
            "data": cropland,
            "colormap": _get_colormap("temporary-crops"),
            "nodata": _get_nodata("temporary-crops"),
        }

    # write output files
    outpaths = {}
    meta.update(count=1)
    for label, settings in outfiles.items():
        outpath = infile.replace(".tif", f"-{label}.tif")
        with rasterio.open(outpath, "w", **meta) as dst:
            dst.write(settings["data"], indexes=1)
            dst.nodata = settings["nodata"]
            if settings["colormap"] is not None:
                dst.write_colormap(1, settings["colormap"])

        outpaths[label] = outpath

    return outpaths


def visualize_products(products, port=8887):
    """
    Function to visualize raster layers using leafmap.
    Only the first band of the input rasters is visualized.

    Args:
        infiles (dict): dictionary of products to visualize {label: path}
        port (int): port to use for localtileserver application

    Returns:
        leafmap Map instance
    """

    m = leafmap.Map()
    m.add_basemap("Esri.WorldImagery")
    for label, path in products.items():
        m.add_raster(path, indexes=[1], layer_name=label, port=port)
    m.add_colormap(
        "RdYlGn",
        label="Probabilities (%)",
        width=8.0,
        height=0.4,
        orientation="horizontal",
        vmin=0,
        vmax=100,
    )

    return m


def show_color_legend(product):
    import math

    from matplotlib import pyplot as plt
    from matplotlib.patches import Rectangle

    if product not in COLORLEGEND.keys():
        raise ValueError(f"Unknown product `{product}`: cannot generate color legend")

    colors = COLORLEGEND.get(product)
    for key, value in colors.items():
        colors[key] = tuple([c / 255 for c in value[:-1]])

    cell_width = 212
    cell_height = 22
    swatch_width = 48
    margin = 12
    ncols = 1

    names = list(colors)

    n = len(names)
    nrows = math.ceil(n / ncols)

    width = cell_width * ncols + 2 * margin
    height = cell_height * nrows + 2 * margin
    dpi = 72

    fig, ax = plt.subplots(figsize=(width / dpi, height / dpi), dpi=dpi)
    fig.subplots_adjust(
        margin / width,
        margin / height,
        (width - margin) / width,
        (height - margin) / height,
    )
    ax.set_xlim(0, cell_width * ncols)
    ax.set_ylim(cell_height * (nrows - 0.5), -cell_height / 2.0)
    ax.yaxis.set_visible(False)
    ax.xaxis.set_visible(False)
    ax.set_axis_off()

    for i, name in enumerate(names):
        row = i % nrows
        col = i // nrows
        y = row * cell_height

        swatch_start_x = cell_width * col
        text_pos_x = cell_width * col + swatch_width + 7

        ax.text(
            text_pos_x,
            y,
            name,
            fontsize=14,
            horizontalalignment="left",
            verticalalignment="center",
        )

        ax.add_patch(
            Rectangle(
                xy=(swatch_start_x, y - 9),
                width=swatch_width,
                height=18,
                facecolor=colors[name],
                edgecolor="0.7",
            )
        )


def get_ui_map():
    from ipyleaflet import basemap_to_tiles

    osm = basemap_to_tiles(basemaps.OpenStreetMap.Mapnik)
    osm.base = True
    osm.name = "Open street map"

    img = basemap_to_tiles(basemaps.Esri.WorldImagery)
    img.base = True
    img.name = "Satellite imagery"

    m = Map(center=(51.1872, 5.1154), zoom=10, layers=[osm, img])
    m.add_control(LayersControl())

    draw_control = DrawControl()

    draw_control.rectangle = {
        "shapeOptions": {
            "fillColor": "#6be5c3",
            "color": "#00F",
            "fillOpacity": 0.3,
        },
<<<<<<< HEAD
        "drawError": {
            "color": "#dd253b",
            "message": "Oups!"
        },
        "allowIntersection": False,
        "metric": ['km']
=======
        "drawError": {"color": "#dd253b", "message": "Oups!"},
        "allowIntersection": False,
>>>>>>> d28aee6b
    }
    draw_control.circle = {}
    draw_control.polyline = {}
    draw_control.circlemarker = {}
    draw_control.polygon = {}

    m.add_control(draw_control)

    search = SearchControl(
        position="topleft",
        url="https://nominatim.openstreetmap.org/search?format=json&q={s}",
        zoom=20,
    )
    m.add_control(search)

    return m, draw_control


def get_bbox_from_draw(dc, area_limit=25):
    obj = dc.last_draw
    if obj.get("geometry") is not None:
        poly = Polygon(shape(obj.get("geometry")))
        bbox = poly.bounds
    else:
        raise ValueError(
            "Please first draw a rectangle " "on the map before proceeding."
        )
    print(f"Your area of interest: {bbox}")

    # We convert our bounding box to local UTM projection
    # for further processing
    bbox_utm, epsg = _latlon_to_utm(bbox)
    area = (bbox_utm[2] - bbox_utm[0]) * (bbox_utm[3] - bbox_utm[1]) / 1000000
    print(f"Area of processing extent: {area:.2f} km²")

    if area_limit is not None:
        if area > area_limit:
            spatial_extent = None
            raise ValueError(
                "Area of processing extent is too large. "
                "Please select a smaller area."
            )
    spatial_extent = BoundingBoxExtent(*bbox_utm, epsg)

    return spatial_extent, bbox, poly


def _latlon_to_utm(bbox):
    """This function converts a bounding box defined in lat/lon
    to local UTM coordinates.
    It returns the bounding box in UTM and the epsg code
    of the resulting UTM projection."""

    # convert bounding box to geodataframe
    bbox_poly = geometry.box(*bbox)
    bbox_gdf = gpd.GeoDataFrame(geometry=[bbox_poly], crs="EPSG:4326")

    # estimate best UTM zone
    crs = bbox_gdf.estimate_utm_crs()
    epsg = int(crs.to_epsg())

    # convert to UTM
    bbox_utm = bbox_gdf.to_crs(crs).total_bounds

    return bbox_utm, epsg<|MERGE_RESOLUTION|>--- conflicted
+++ resolved
@@ -76,7 +76,8 @@
     if product in COLORMAP.keys():
         colormap = COLORMAP[product]
     else:
-        logger.warning((f"Unknown product `{product}`: " "cannot assign colormap"))
+        logger.warning(
+            (f"Unknown product `{product}`: " "cannot assign colormap"))
         logger.info(f"Supported products: {COLORMAP.keys()}")
         colormap = None
 
@@ -140,7 +141,8 @@
     unique_values = sorted(unique_values - set(excluded_values))
     index_value_lut = [(k, v) for k, v in enumerate(unique_values)]
 
-    counts = np.zeros(shape=(*prediction.shape, len(unique_values)), dtype=np.uint16)
+    counts = np.zeros(
+        shape=(*prediction.shape, len(unique_values)), dtype=np.uint16)
     probabilities = np.zeros(
         shape=(*probability.shape, len(unique_values)), dtype=np.uint16
     )
@@ -148,7 +150,8 @@
     # Iterates for each classes
     for cls_idx, cls_value in index_value_lut:
         # Take the binary mask of the interest class, and multiplies by the probabilities
-        class_mask = ((prediction == cls_value) * probability).astype(np.uint16)
+        class_mask = ((prediction == cls_value) *
+                      probability).astype(np.uint16)
 
         # Sets to 0 the class scores where the threshold is lower
         class_mask[probability <= conf_threshold] = 0
@@ -171,7 +174,8 @@
         # Remove the 0 values because might create divide by 0 issues
         class_voters[class_voters == 0] = 1
 
-        probabilities[:, :, cls_idx] = np.divide(counts[:, :, cls_idx], class_voters)
+        probabilities[:, :, cls_idx] = np.divide(
+            counts[:, :, cls_idx], class_voters)
 
     # Initializes output array
     aggregated_predictions = np.zeros(
@@ -211,7 +215,8 @@
     # Setting excluded values back to their original values
     for excluded_value in excluded_values:
         aggregated_predictions[prediction == excluded_value] = excluded_value
-        aggregated_probabilities[prediction == excluded_value] = target_excluded_value
+        aggregated_probabilities[prediction ==
+                                 excluded_value] = target_excluded_value
 
     return aggregated_predictions, aggregated_probabilities
 
@@ -342,7 +347,8 @@
     from matplotlib.patches import Rectangle
 
     if product not in COLORLEGEND.keys():
-        raise ValueError(f"Unknown product `{product}`: cannot generate color legend")
+        raise ValueError(
+            f"Unknown product `{product}`: cannot generate color legend")
 
     colors = COLORLEGEND.get(product)
     for key, value in colors.items():
@@ -426,17 +432,12 @@
             "color": "#00F",
             "fillOpacity": 0.3,
         },
-<<<<<<< HEAD
         "drawError": {
             "color": "#dd253b",
             "message": "Oups!"
         },
         "allowIntersection": False,
         "metric": ['km']
-=======
-        "drawError": {"color": "#dd253b", "message": "Oups!"},
-        "allowIntersection": False,
->>>>>>> d28aee6b
     }
     draw_control.circle = {}
     draw_control.polyline = {}
