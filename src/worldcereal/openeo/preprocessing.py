from pathlib import Path
from typing import List, Optional

from openeo import UDF, Connection, DataCube
from openeo_gfmap import (
    Backend,
    BackendContext,
    BoundingBoxExtent,
    FetchType,
    SpatialContext,
    TemporalContext,
)
from openeo_gfmap.fetching.generic import build_generic_extractor
from openeo_gfmap.fetching.s1 import build_sentinel1_grd_extractor
from openeo_gfmap.fetching.s2 import build_sentinel2_l2a_extractor
from openeo_gfmap.preprocessing.compositing import mean_compositing, median_compositing
from openeo_gfmap.preprocessing.sar import compress_backscatter_uint16
from openeo_gfmap.utils.catalogue import UncoveredS1Exception, select_S1_orbitstate

COMPOSITE_WINDOW = "month"


def raw_datacube_S2(
    connection: Connection,
    backend_context: BackendContext,
    spatial_extent: SpatialContext,
    temporal_extent: TemporalContext,
    bands: List[str],
    fetch_type: FetchType,
    filter_tile: Optional[str] = None,
    distance_to_cloud_flag: Optional[bool] = True,
<<<<<<< HEAD
    additional_masks_flag: bool = True,
    apply_mask_flag: bool = False,
=======
    additional_masks_flag: Optional[bool] = True,
    apply_mask_flag: Optional[bool] = False,
>>>>>>> 0cddbf11
) -> DataCube:
    """Extract Sentinel-2 datacube from OpenEO using GFMAP routines.
    Raw data is extracted with no cloud masking applied by default (can be
    enabled by setting `apply_mask=True`). In additional to the raw band values
    a cloud-mask computed from the dilation of the SCL layer, as well as a
    rank mask from the BAP compositing are added.

    Parameters
    ----------
    connection : Connection
        OpenEO connection instance.
    backend_context : BackendContext
        GFMAP Backend context to use for extraction.
    spatial_extent : SpatialContext
        Spatial context to extract data from, can be a GFMAP BoundingBoxExtent,
        a GeoJSON dict or an URL to a publicly accessible GeoParquet file.
    temporal_extent : TemporalContext
        Temporal context to extract data from.
    bands : List[str]
        List of Sentinel-2 bands to extract.
    fetch_type : FetchType
        GFMAP Fetch type to use for extraction.
    filter_tile : Optional[str], optional
        Filter by tile ID, by default disabled. This forces the process to only
        one tile ID from the Sentinel-2 collection.
    distance_to_cloud_flag : Optional[bool], optional
        Compute the distance to cloud, by default True.
    additional_masks_flag : bool, optional
        Add the additional masks to the cube, by default True. This includes the
        distance to cloud and the SCL dilation mask.
    apply_mask_flag : bool, optional
        Apply cloud masking, by default False. Can be enabled for high
        optimization of memory usage.
    """
    # Extract the SCL collection only
    scl_cube_properties = {"eo:cloud_cover": lambda val: val <= 95.0}
    if filter_tile:
        scl_cube_properties["tileId"] = lambda val: val == filter_tile

    # Create the job to extract S2
    extraction_parameters = {
        "target_resolution": None,  # Disable target resolution
        "load_collection": {
            "eo:cloud_cover": lambda val: val <= 95.0,
        },
    }

    scl_cube = connection.load_collection(
        collection_id="SENTINEL2_L2A",
        bands=["SCL"],
        temporal_extent=[temporal_extent.start_date, temporal_extent.end_date],
        spatial_extent=dict(spatial_extent) if fetch_type == FetchType.TILE else None,
        properties=scl_cube_properties,
    )

    # Resample to 10m resolution for the SCL layer
    scl_cube = scl_cube.resample_spatial(10)

    # Compute the SCL dilation mask
    scl_dilated_mask = scl_cube.process(
        "to_scl_dilation_mask",
        data=scl_cube,
        scl_band_name="SCL",
        kernel1_size=17,  # 17px dilation on a 10m layer
        kernel2_size=77,  # 77px dilation on a 10m layer
        mask1_values=[2, 4, 5, 6, 7],
        mask2_values=[3, 8, 9, 10, 11],
        erosion_kernel_size=3,
    ).rename_labels("bands", ["S2-L2A-SCL_DILATED_MASK"])

    additional_masks = scl_dilated_mask
<<<<<<< HEAD

    if distance_to_cloud_flag:
        # Compute the distance to cloud and add it to the cube
        distance_to_cloud = scl_cube.apply_neighborhood(
            process=UDF.from_file(Path(__file__).parent / "udf_distance_to_cloud.py"),
            size=[
                {"dimension": "x", "unit": "px", "value": 256},
                {"dimension": "y", "unit": "px", "value": 256},
                {"dimension": "t", "unit": "null", "value": "P1D"},
            ],
            overlap=[
                {"dimension": "x", "unit": "px", "value": 16},
                {"dimension": "y", "unit": "px", "value": 16},
            ],
        ).rename_labels("bands", ["S2-L2A-DISTANCE-TO-CLOUD"])

=======

    if distance_to_cloud_flag:
        # Compute the distance to cloud and add it to the cube
        distance_to_cloud = scl_cube.apply_neighborhood(
            process=UDF.from_file(Path(__file__).parent / "udf_distance_to_cloud.py"),
            size=[
                {"dimension": "x", "unit": "px", "value": 256},
                {"dimension": "y", "unit": "px", "value": 256},
                {"dimension": "t", "unit": "null", "value": "P1D"},
            ],
            overlap=[
                {"dimension": "x", "unit": "px", "value": 16},
                {"dimension": "y", "unit": "px", "value": 16},
            ],
        ).rename_labels("bands", ["S2-L2A-DISTANCE-TO-CLOUD"])

        additional_masks = scl_dilated_mask.merge_cubes(distance_to_cloud)
>>>>>>> 0cddbf11
        additional_masks = scl_dilated_mask.merge_cubes(distance_to_cloud)

    # Try filtering using the geometry
    if fetch_type == FetchType.TILE:
        additional_masks = additional_masks.filter_spatial(spatial_extent.to_geojson())

    # Create the job to extract S2
    extraction_parameters = {
        "target_resolution": None,  # Disable target resolution
        "load_collection": {
            "eo:cloud_cover": lambda val: val <= 95.0,
        },
    }
    if additional_masks_flag:
        extraction_parameters["pre_merge"] = additional_masks

    if filter_tile:
        extraction_parameters["load_collection"]["tileId"] = (
            lambda val: val == filter_tile
        )
    if apply_mask_flag:
        extraction_parameters["pre_mask"] = scl_dilated_mask

    extractor = build_sentinel2_l2a_extractor(
        backend_context,
        bands=bands,
        fetch_type=fetch_type,
        **extraction_parameters,
    )

    return extractor.get_cube(connection, spatial_extent, temporal_extent)


def raw_datacube_S1(
    connection: Connection,
    backend_context: BackendContext,
    spatial_extent: SpatialContext,
    temporal_extent: TemporalContext,
    bands: List[str],
    fetch_type: FetchType,
    target_resolution: float = 20.0,
    orbit_direction: Optional[str] = None,
) -> DataCube:
    """Extract Sentinel-1 datacube from OpenEO using GFMAP routines.

    Parameters
    ----------
    connection : Connection
        OpenEO connection instance.
    backend_context : BackendContext
        GFMAP Backend context to use for extraction.
    spatial_extent : SpatialContext
        Spatial context to extract data from, can be a GFMAP BoundingBoxExtent,
        a GeoJSON dict or an URL to a publicly accessible GeoParquet file.
    temporal_extent : TemporalContext
        Temporal context to extract data from.
    bands : List[str]
        List of Sentinel-1 bands to extract.
    fetch_type : FetchType
        GFMAP Fetch type to use for extraction.
    target_resolution : float, optional
        Target resolution to resample the data to, by default 20.0.
    orbit_direction : Optional[str], optional
        Orbit direction to filter the data, by default None. If None and the
        backend is in CDSE, then querries the catalogue for the best orbit
        direction to use. In the case querrying is unavailable or fails, then
        uses "ASCENDING" as a last resort.
    """
    extractor_parameters = {
        "target_resolution": target_resolution,
    }
    if orbit_direction is None and backend_context.backend in [
        Backend.CDSE,
        Backend.CDSE_STAGING,
        Backend.FED,
    ]:
        try:
            orbit_direction = select_S1_orbitstate(
                backend_context, spatial_extent, temporal_extent
            )
            print(
                f"Selected orbit direction: {orbit_direction} from max "
                "accumulated area overlap between bounds and products."
            )
        except UncoveredS1Exception as exc:
            orbit_direction = "ASCENDING"
            print(
                f"Could not find any Sentinel-1 data for the given spatio-temporal context. "
                f"Using ASCENDING orbit direction as a last resort. Error: {exc}"
            )

    if orbit_direction is not None:
        extractor_parameters["load_collection"] = {
            "sat:orbit_state": lambda orbit: orbit == orbit_direction
        }

    extractor = build_sentinel1_grd_extractor(
        backend_context, bands=bands, fetch_type=fetch_type, **extractor_parameters
    )

    return extractor.get_cube(connection, spatial_extent, temporal_extent)


def raw_datacube_DEM(
    connection: Connection,
    backend_context: BackendContext,
    spatial_extent: SpatialContext,
    fetch_type: FetchType,
) -> DataCube:
    extractor = build_generic_extractor(
        backend_context=backend_context,
        bands=["COP-DEM"],
        fetch_type=fetch_type,
        collection_name="COPERNICUS_30",
    )
    return extractor.get_cube(connection, spatial_extent, None)


def raw_datacube_METEO(
    connection: Connection,
    backend_context: BackendContext,
    spatial_extent: SpatialContext,
    temporal_extent: TemporalContext,
    fetch_type: FetchType,
) -> DataCube:
    extractor = build_generic_extractor(
        backend_context=backend_context,
        bands=["AGERA5-TMEAN", "AGERA5-PRECIP"],
        fetch_type=fetch_type,
        collection_name="AGERA5",
    )
    return extractor.get_cube(connection, spatial_extent, temporal_extent)


def worldcereal_preprocessed_inputs_gfmap(
    connection: Connection,
    backend_context: BackendContext,
    spatial_extent: BoundingBoxExtent,
    temporal_extent: TemporalContext,
) -> DataCube:
    # Extraction of S2 from GFMAP
    s2_data = raw_datacube_S2(
        connection=connection,
        backend_context=backend_context,
        spatial_extent=spatial_extent,
        temporal_extent=temporal_extent,
        bands=[
            "S2-L2A-B02",
            "S2-L2A-B03",
            "S2-L2A-B04",
            "S2-L2A-B05",
            "S2-L2A-B06",
            "S2-L2A-B07",
            "S2-L2A-B08",
            "S2-L2A-B11",
            "S2-L2A-B12",
        ],
        fetch_type=FetchType.TILE,
        filter_tile=False,
        distance_to_cloud_flag=True,
        additional_masks_flag=False,
        apply_mask_flag=True,
    )

    s2_data = median_compositing(s2_data, period="month")

    # Cast to uint16
    s2_data = s2_data.linear_scale_range(0, 65534, 0, 65534)

    # Decide on the orbit direction from the maximum overlapping area of
    # available products.

    # Extraction of the S1 data
    s1_data = raw_datacube_S1(
        connection=connection,
        backend_context=backend_context,
        spatial_extent=spatial_extent,
        temporal_extent=temporal_extent,
        bands=[
            "S1-SIGMA0-VH",
            "S1-SIGMA0-VV",
        ],
        fetch_type=FetchType.TILE,
        target_resolution=10.0,  # Compute the backscatter at 20m resolution, then upsample nearest neighbor when merging cubes
        orbit_direction=None,  # Make the querry on the catalogue for the best orbit
    )

    s1_data = mean_compositing(s1_data, period="month")
    s1_data = compress_backscatter_uint16(backend_context, s1_data)

    dem_data = raw_datacube_DEM(
        connection=connection,
        backend_context=backend_context,
        spatial_extent=spatial_extent,
        fetch_type=FetchType.TILE,
    )

    dem_data = dem_data.linear_scale_range(0, 65534, 0, 65534)

    # meteo_data = raw_datacube_METEO(
    #     connection=connection,
    #     backend_context=backend_context,
    #     spatial_extent=spatial_extent,
    #     temporal_extent=temporal_extent,
    #     fetch_type=FetchType.TILE,
    # )

    # # Perform compositing differently depending on the bands
    # mean_temperature = meteo_data.band("AGERA5-TMEAN")
    # mean_temperature = mean_compositing(mean_temperature, period="month")

    # total_precipitation = meteo_data.band("AGERA5-PRECIP")
    # total_precipitation = sum_compositing(total_precipitation, period="month")

    data = s2_data.merge_cubes(s1_data)
    data = data.merge_cubes(dem_data)
    # data = data.merge_cubes(mean_temperature)
    # data = data.merge_cubes(total_precipitation)

    return data<|MERGE_RESOLUTION|>--- conflicted
+++ resolved
@@ -29,13 +29,8 @@
     fetch_type: FetchType,
     filter_tile: Optional[str] = None,
     distance_to_cloud_flag: Optional[bool] = True,
-<<<<<<< HEAD
-    additional_masks_flag: bool = True,
-    apply_mask_flag: bool = False,
-=======
     additional_masks_flag: Optional[bool] = True,
     apply_mask_flag: Optional[bool] = False,
->>>>>>> 0cddbf11
 ) -> DataCube:
     """Extract Sentinel-2 datacube from OpenEO using GFMAP routines.
     Raw data is extracted with no cloud masking applied by default (can be
@@ -87,7 +82,8 @@
         collection_id="SENTINEL2_L2A",
         bands=["SCL"],
         temporal_extent=[temporal_extent.start_date, temporal_extent.end_date],
-        spatial_extent=dict(spatial_extent) if fetch_type == FetchType.TILE else None,
+        spatial_extent=dict(
+            spatial_extent) if fetch_type == FetchType.TILE else None,
         properties=scl_cube_properties,
     )
 
@@ -107,12 +103,12 @@
     ).rename_labels("bands", ["S2-L2A-SCL_DILATED_MASK"])
 
     additional_masks = scl_dilated_mask
-<<<<<<< HEAD
 
     if distance_to_cloud_flag:
         # Compute the distance to cloud and add it to the cube
         distance_to_cloud = scl_cube.apply_neighborhood(
-            process=UDF.from_file(Path(__file__).parent / "udf_distance_to_cloud.py"),
+            process=UDF.from_file(Path(__file__).parent /
+                                  "udf_distance_to_cloud.py"),
             size=[
                 {"dimension": "x", "unit": "px", "value": 256},
                 {"dimension": "y", "unit": "px", "value": 256},
@@ -124,30 +120,13 @@
             ],
         ).rename_labels("bands", ["S2-L2A-DISTANCE-TO-CLOUD"])
 
-=======
-
-    if distance_to_cloud_flag:
-        # Compute the distance to cloud and add it to the cube
-        distance_to_cloud = scl_cube.apply_neighborhood(
-            process=UDF.from_file(Path(__file__).parent / "udf_distance_to_cloud.py"),
-            size=[
-                {"dimension": "x", "unit": "px", "value": 256},
-                {"dimension": "y", "unit": "px", "value": 256},
-                {"dimension": "t", "unit": "null", "value": "P1D"},
-            ],
-            overlap=[
-                {"dimension": "x", "unit": "px", "value": 16},
-                {"dimension": "y", "unit": "px", "value": 16},
-            ],
-        ).rename_labels("bands", ["S2-L2A-DISTANCE-TO-CLOUD"])
-
         additional_masks = scl_dilated_mask.merge_cubes(distance_to_cloud)
->>>>>>> 0cddbf11
         additional_masks = scl_dilated_mask.merge_cubes(distance_to_cloud)
 
     # Try filtering using the geometry
     if fetch_type == FetchType.TILE:
-        additional_masks = additional_masks.filter_spatial(spatial_extent.to_geojson())
+        additional_masks = additional_masks.filter_spatial(
+            spatial_extent.to_geojson())
 
     # Create the job to extract S2
     extraction_parameters = {
@@ -326,7 +305,8 @@
             "S1-SIGMA0-VV",
         ],
         fetch_type=FetchType.TILE,
-        target_resolution=10.0,  # Compute the backscatter at 20m resolution, then upsample nearest neighbor when merging cubes
+        # Compute the backscatter at 20m resolution, then upsample nearest neighbor when merging cubes
+        target_resolution=10.0,
         orbit_direction=None,  # Make the querry on the catalogue for the best orbit
     )
 
