--- conflicted
+++ resolved
@@ -247,10 +247,6 @@
             slope = slope.expand_dims({"t": inarr.t}, axis=0).astype("float32")
 
             inarr = xr.concat([inarr.astype("float32"), slope], dim="bands")
-<<<<<<< HEAD
-            inarr.rio.write_crs(f"EPSG:{self.epsg}", inplace=True)
-=======
->>>>>>> 636f9391
 
         batch_size = self._parameters.get("batch_size", 256)
 
