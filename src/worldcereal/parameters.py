from enum import Enum
from typing import Type

from loguru import logger
from openeo_gfmap.features.feature_extractor import PatchFeatureExtractor
from openeo_gfmap.inference.model_inference import ModelInference
from pydantic import BaseModel, Field, ValidationError, model_validator

from worldcereal.openeo.feature_extractor import PrestoFeatureExtractor
from worldcereal.openeo.inference import CroplandClassifier, CroptypeClassifier
from worldcereal.openeo.postprocess import PostProcessor


class WorldCerealProductType(Enum):
    """Enum to define the different WorldCereal products."""

    CROPLAND = "cropland"
    CROPTYPE = "croptype"


class FeaturesParameters(BaseModel):
    """Parameters for the feature extraction UDFs. Types are enforced by
    Pydantic.

    Attributes
    ----------
    rescale_s1 : bool (default=False)
        Whether to rescale Sentinel-1 bands before feature extraction. Should be
        left to False, as this is done in the Presto UDF itself.
    presto_model_url : str
        Public URL to the Presto model used for feature extraction. The file
        should be a PyTorch serialized model.
    compile_presto : bool (default=False)
        Whether to compile the Presto encoder for speeding up large-scale inference.
    """

    rescale_s1: bool
    presto_model_url: str
    compile_presto: bool


class ClassifierParameters(BaseModel):
    """Parameters for the classifier. Types are enforced by Pydantic.

    Attributes
    ----------
    classifier_url : str
        Public URL to the classifier model. Te file should be an ONNX accepting
        a `features` field for input data and returning either two output
        probability arrays `true` and `false` in case of cropland mapping, or
        a probability array per-class in case of croptype mapping.
    """

    classifier_url: str


class CropLandParameters(BaseModel):
    """Parameters for the cropland product inference pipeline. Types are
    enforced by Pydantic.

    Attributes
    ----------
    feature_extractor : PrestoFeatureExtractor
        Feature extractor to use for the inference. This class must be a
        subclass of GFMAP's `PatchFeatureExtractor` and returns float32
        features.
    feature_parameters : FeaturesParameters
        Parameters for the feature extraction UDF. Will be serialized into a
        dictionnary and passed in the process graph.
    classifier : CroplandClassifier
        Classifier to use for the inference. This class must be a subclass of
        GFMAP's `ModelInference` and returns predictions/probabilities for
        cropland.
    classifier_parameters : ClassifierParameters
        Parameters for the classifier UDF. Will be serialized into a dictionnary
        and passed in the process graph.
    """

    feature_extractor: Type[PatchFeatureExtractor] = Field(
        default=PrestoFeatureExtractor
    )
    feature_parameters: FeaturesParameters = FeaturesParameters(
        rescale_s1=False,
        presto_model_url="https://artifactory.vgt.vito.be/artifactory/auxdata-public/worldcereal/models/PhaseII/presto-ss-wc-ft-ct_cropland_CROPLAND2_30D_random_time-token=none_balance=True_augment=True.pt",  # NOQA
        use_valid_date_token=False,
        compile_presto=False,
    )
    classifier: Type[ModelInference] = Field(default=CroplandClassifier)
    classifier_parameters: ClassifierParameters = ClassifierParameters(
        classifier_url="https://artifactory.vgt.vito.be/artifactory/auxdata-public/worldcereal/models/PhaseII/downstream/PrestoDownstreamCatBoost_cropland_v003-ft-cropland-F1metric.onnx"  # NOQA
    )

    @model_validator(mode="after")
    def check_udf_types(self):
        """Validates the FeatureExtractor and Classifier classes."""
        if not issubclass(self.feature_extractor, PatchFeatureExtractor):
            raise ValidationError(
                f"Feature extractor must be a subclass of PatchFeatureExtractor, got {self.feature_extractor}"
            )
        if not issubclass(self.classifier, ModelInference):
            raise ValidationError(
                f"Classifier must be a subclass of ModelInference, got {self.classifier}"
            )


class CropTypeParameters(BaseModel):
    """Parameters for the croptype product inference pipeline. Types are
    enforced by Pydantic.

    Attributes
    ----------
    feature_extractor : PrestoFeatureExtractor
        Feature extractor to use for the inference. This class must be a
        subclass of GFMAP's `PatchFeatureExtractor` and returns float32
        features.
    feature_parameters : FeaturesParameters
        Parameters for the feature extraction UDF. Will be serialized into a
        dictionnary and passed in the process graph.
    classifier : CroptypeClassifier
        Classifier to use for the inference. This class must be a subclass of
        GFMAP's `ModelInference` and returns predictions/probabilities for
        cropland classes.
    classifier_parameters : ClassifierParameters
        Parameters for the classifier UDF. Will be serialized into a dictionnary
        and passed in the process graph.
    save_mask : bool (default=False)
        Whether or not to save the cropland mask as an intermediate result.
    """

    feature_extractor: Type[PatchFeatureExtractor] = Field(
        default=PrestoFeatureExtractor
    )
    feature_parameters: FeaturesParameters = FeaturesParameters(
        rescale_s1=False,
        presto_model_url="https://artifactory.vgt.vito.be/artifactory/auxdata-public/worldcereal/models/PhaseII/presto-ss-wc-ft-ct-30D_test.pt",  # NOQA
        use_valid_date_token=True,
        compile_presto=False,
    )
    classifier: Type[ModelInference] = Field(default=CroptypeClassifier)
    classifier_parameters: ClassifierParameters = ClassifierParameters(
        classifier_url="https://artifactory.vgt.vito.be/artifactory/auxdata-public/worldcereal/models/PhaseII/presto-ss-wc-ft-ct-30D_test_CROPTYPE9.onnx"  # NOQA
    )
    save_mask: bool = Field(default=False)

    @model_validator(mode="after")
    def check_udf_types(self):
        """Validates the FeatureExtractor and Classifier classes."""
        if not issubclass(self.feature_extractor, PatchFeatureExtractor):
            raise ValidationError(
                f"Feature extractor must be a subclass of PrestoFeatureExtractor, got {self.feature_extractor}"
            )
        if not issubclass(self.classifier, ModelInference):
            raise ValidationError(
                f"Classifier must be a subclass of ModelInference, got {self.classifier}"
            )


class PostprocessParameters(BaseModel):
    """Parameters for postprocessing. Types are enforced by Pydantic.

    Attributes
    ----------
    enable: bool (default=True)
        Whether to enable postprocessing.
    method: str (default="smooth_probabilities")
        The method to use for postprocessing. Must be one of ["smooth_probabilities", "majority_vote"]
    kernel_size: int (default=5)
        Used for majority vote postprocessing. Must be smaller than 25.
    conf_threshold: int (default=30)
        Used for majority vote postprocessing. Must be between 0 and 100.
    save_intermediate: bool (default=False)
        Whether to save intermediate results (before applying the postprocessing).
        The intermediate results will be saved in the GeoTiff format.
    keep_class_probs: bool (default=False)
        If the per-class probabilities should be outputted in the final product.
    """

    enable: bool = Field(default=True)
    method: str = Field(default="smooth_probabilities")
    kernel_size: int = Field(default=5)
    conf_threshold: int = Field(default=30)
    save_intermediate: bool = Field(default=False)
    keep_class_probs: bool = Field(default=False)

    postprocessor: Type[ModelInference] = Field(default=PostProcessor)

    @model_validator(mode="after")
    def check_udf_types(self):
        """Validates the PostProcessor class."""
        if not issubclass(self.postprocessor, ModelInference):
            raise ValidationError(
                f"Postprocessor must be a subclass of PostProcessor, got {self.postprocessor}"
            )
        return self

    @model_validator(mode="after")
    def check_parameters(self):
        """Validates parameters."""
        if not self.enable and self.save_intermediate:
            raise ValueError(
                "Cannot save intermediate results if postprocessing is disabled."
            )

<<<<<<< HEAD
=======
        if self.method not in ["smooth_probabilities", "majority_vote"]:
            raise ValueError(
                f"Method must be one of ['smooth_probabilities', 'majority_vote'], got {self.method}"
            )

>>>>>>> 92350cea
        if self.method == "majority_vote":
            if self.kernel_size > 25:
                raise ValueError(
                    f"Kernel size must be smaller than 25, got {self.kernel_size}"
                )
            if self.conf_threshold < 0 or self.conf_threshold > 100:
                raise ValueError(
                    f"Confidence threshold must be between 0 and 100, got {self.conf_threshold}"
                )
        elif self.method == "smooth_probabilities":
            logger.warning(
                "Parameters 'kernel_size' and 'conf_threshold' are not used for 'smooth_probabilities' method."
            )
        else:
            raise ValueError(
                f"Method must be one of ['smooth_probabilities', 'majority_vote'], got {self.method}"
            )

        return self<|MERGE_RESOLUTION|>--- conflicted
+++ resolved
@@ -201,14 +201,11 @@
                 "Cannot save intermediate results if postprocessing is disabled."
             )
 
-<<<<<<< HEAD
-=======
         if self.method not in ["smooth_probabilities", "majority_vote"]:
             raise ValueError(
                 f"Method must be one of ['smooth_probabilities', 'majority_vote'], got {self.method}"
             )
 
->>>>>>> 92350cea
         if self.method == "majority_vote":
             if self.kernel_size > 25:
                 raise ValueError(
