--- conflicted
+++ resolved
@@ -11,15 +11,21 @@
 from openeo_gfmap.preprocessing.scaling import compress_uint8, compress_uint16
 
 from worldcereal.openeo.feature_extractor import PrestoFeatureExtractor
-from worldcereal.openeo.inference import CroplandClassifier
+from worldcereal.openeo.inference import CroplandClassifier, CroptypeClassifier
 from worldcereal.openeo.preprocessing import worldcereal_preprocessed_inputs_gfmap
 
+
+class WorldCerealProduct(Enum):
+    """Enum to define the different WorldCereal products."""
+
+    CROPLAND = "cropland"
+    CROPTYPE = "croptype"
+
+
 ONNX_DEPS_URL = "https://artifactory.vgt.vito.be/artifactory/auxdata-public/openeo/onnx_dependencies_1.16.3.zip"
 
-
-<<<<<<< HEAD
 PRODUCT_SETTINGS = {
-    "cropland": {
+    WorldCerealProduct.CROPLAND: {
         "features": {
             "extractor": PrestoFeatureExtractor,
             "parameters": {
@@ -34,7 +40,7 @@
             },
         },
     },
-    "croptype": {
+    WorldCerealProduct.CROPTYPE: {
         "features": {
             "extractor": PrestoFeatureExtractor,
             "parameters": {
@@ -43,19 +49,13 @@
             },
         },
         "classification": {
-            "classifier": CroplandClassifier,  # TODO: update to croptype classifier
+            "classifier": CroptypeClassifier,
             "parameters": {
                 "classifier_url": "https://artifactory.vgt.vito.be/artifactory/auxdata-public/worldcereal/models/PhaseII/presto-ss-wc-ft-ct-30D_test_CROPTYPE9.onnx"  # NOQA
             },
         },
     },
 }
-=======
-class WorldCerealProduct(Enum):
-    """Enum to define the different WorldCereal products."""
-
-    CROPLAND = "cropland"
-    CROPTYPE = "croptype"
 
 
 @dataclass
@@ -78,7 +78,6 @@
     product_url: str
     output_path: Optional[Path]
     product: WorldCerealProduct
->>>>>>> 3b70eee9
 
 
 def generate_map(
@@ -104,8 +103,8 @@
 
     """
 
-    if product not in PRODUCT_SETTINGS.keys():
-        raise ValueError(f"Product {product} not supported.")
+    if product_type not in PRODUCT_SETTINGS.keys():
+        raise ValueError(f"Product {product_type.value} not supported.")
 
     # Connect to openeo
     connection = openeo.connect(
@@ -122,9 +121,9 @@
 
     # Run feature computer
     features = apply_feature_extractor(
-        feature_extractor_class=PRODUCT_SETTINGS[product]["features"]["extractor"],
+        feature_extractor_class=PRODUCT_SETTINGS[product_type]["features"]["extractor"],
         cube=inputs,
-        parameters=PRODUCT_SETTINGS[product]["features"]["parameters"],
+        parameters=PRODUCT_SETTINGS[product_type]["features"]["parameters"],
         size=[
             {"dimension": "x", "unit": "px", "value": 100},
             {"dimension": "y", "unit": "px", "value": 100},
@@ -135,25 +134,15 @@
         ],
     )
 
-<<<<<<< HEAD
-    if format not in ["GTiff", "NetCDF"]:
+    if out_format not in ["GTiff", "NetCDF"]:
         raise ValueError(f"Format {format} not supported.")
-=======
-    if product_type == WorldCerealProduct.CROPLAND:
-        # initiate default cropland model
-        model_inference_class = CroplandClassifier
-        model_inference_parameters = {}
-    else:
-        raise ValueError(f"Product {product_type} not supported.")
-
-    if out_format not in ["GTiff", "NetCDF"]:
-        raise ValueError(f"Format {out_format} not supported.")
->>>>>>> 3b70eee9
 
     classes = apply_model_inference(
-        model_inference_class=PRODUCT_SETTINGS[product]["classification"]["classifier"],
+        model_inference_class=PRODUCT_SETTINGS[product_type]["classification"][
+            "classifier"
+        ],
         cube=features,
-        parameters=PRODUCT_SETTINGS[product]["classification"]["parameters"],
+        parameters=PRODUCT_SETTINGS[product_type]["classification"]["parameters"],
         size=[
             {"dimension": "x", "unit": "px", "value": 100},
             {"dimension": "y", "unit": "px", "value": 100},
@@ -180,7 +169,15 @@
             "udf-dependency-archives": [f"{ONNX_DEPS_URL}#onnx_deps"],
         },
     )
-<<<<<<< HEAD
+
+    asset = job.get_results().get_assets()[0]
+
+    return InferenceResults(
+        job_id=classes.job_id,
+        product_url=asset.href,
+        output_path=output_path,
+        product=product_type,
+    )
 
 
 def collect_inputs(
@@ -220,14 +217,4 @@
         outputfile=output_path,
         out_format="NetCDF",
         job_options={"driver-memory": "4g", "executor-memoryOverhead": "4g"},
-=======
-    # Should contain a single job as this is a single-jon tile inference.
-    asset = job.get_results().get_assets()[0]
-
-    return InferenceResults(
-        job_id=classes.job_id,
-        product_url=asset.href,
-        output_path=output_path,
-        product=product_type,
->>>>>>> 3b70eee9
     )