--- conflicted
+++ resolved
@@ -304,11 +304,7 @@
         "driver-memory": "4g",
         "executor-memory": "1g",
         "executor-memoryOverhead": "1g",
-<<<<<<< HEAD
         "python-memory": "3g",
-=======
-        "python-memory": "2g",
->>>>>>> e63e74bd
         "soft-errors": 0.1,
     }
     if job_options is not None:
