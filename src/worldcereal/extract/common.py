--- conflicted
+++ resolved
@@ -2,7 +2,6 @@
 
 from pathlib import Path
 from typing import Dict, Optional, Union
-from pathlib import Path
 from openeo_gfmap import Backend
 
 from openeo import Connection
@@ -33,403 +32,6 @@
     "PATCH_SENTINEL2": "test_hv_worldcereal_sentinel_2_patch_extractions",
 }
 
-<<<<<<< HEAD
-=======
-def extraction_job_quality_check(
-    job_entry: pd.Series, orfeo_error_threshold: float = 0.3
-) -> None:
-    """Perform quality checks on an extraction job.
-
-    Parameters
-    ----------
-    job_entry : pd.Series
-        The job entry containing information about the extraction job.
-    orfeo_error_threshold : float, optional
-        The threshold for the SAR backscatter error ratio, by default 0.3.
-
-    Raises
-    ------
-    Exception
-        Raised if the job has no assets.
-    Exception
-        Raised if the SAR backscatter error ratio exceeds the threshold.
-    """
-    conn = BACKEND_CONNECTIONS[Backend[job_entry["backend_name"].upper()]]()
-    job = conn.job(job_entry.id)
-
-    # Check if we have any assets resulting from the job
-    job_results = job.get_results()
-    if len(job_results.get_metadata()["assets"]) == 0:
-        raise Exception(f"Job {job_entry.id} has no assets!")
-
-    # Check if SAR backscatter error ratio exceeds the threshold
-    if "sar_backscatter_soft_errors" in job.describe()["usage"].keys():
-        actual_orfeo_error_rate = job.describe()["usage"][
-            "sar_backscatter_soft_errors"
-        ]["value"]
-        if actual_orfeo_error_rate > orfeo_error_threshold:
-            raise Exception(
-                f"Job {job_entry.id} had a ORFEO error rate of {actual_orfeo_error_rate}!"
-            )
-
-    pipeline_log.debug("Quality checks passed!")
-
-
-def post_job_action_patch(
-    job_items: List[pystac.Item],
-    row: pd.Series,
-    extract_value: int,
-    description: str,
-    title: str,
-    spatial_resolution: str,
-    s1_orbit_fix: bool = False,  # To rename the samples from the S1 orbit
-    write_stac_api: bool = False,
-    sensor: str = "Sentinel1",
-) -> list:
-    """From the job items, extract the metadata and save it in a netcdf file."""
-
-    import grp
-
-    # First do some basic quality checks to see if everything went right
-    extraction_job_quality_check(row)
-
-    base_gpd = gpd.GeoDataFrame.from_features(json.loads(row.geometry)).set_crs(
-        epsg=4326
-    )
-    if len(base_gpd[base_gpd.extract == extract_value]) != len(job_items):
-        pipeline_log.warning(
-            "Different amount of geometries in the job output items and the "
-            "input geometry. Job items #: %s, Input geometries #: %s",
-            len(job_items),
-            len(base_gpd[base_gpd.extract == extract_value]),
-        )
-
-    extracted_gpd = base_gpd[base_gpd.extract >= extract_value].reset_index(drop=True)
-    # In this case we want to burn the metadata in a new file in the same folder as the S2 product
-    for item in job_items:
-        item_id = item.id.replace(".nc", "").replace("openEO_", "")
-        sample_id_column_name = (
-            "sample_id" if "sample_id" in extracted_gpd.columns else "sampleID"
-        )
-
-        geometry_information = extracted_gpd.loc[
-            extracted_gpd[sample_id_column_name] == item_id
-        ]
-
-        if len(geometry_information) == 0:
-            pipeline_log.warning(
-                "No geometry found for the sample_id %s in the input geometry.",
-                item_id,
-            )
-            continue
-
-        if len(geometry_information) > 1:
-            pipeline_log.warning(
-                "Duplicate geomtries found for the sample_id %s in the input geometry, selecting the first one at index: %s.",
-                item_id,
-                geometry_information.index[0],
-            )
-
-        geometry_information = geometry_information.iloc[0]
-
-        sample_id = geometry_information[sample_id_column_name]
-        ref_id = geometry_information.ref_id
-        valid_time = geometry_information.valid_time
-        h3_l3_cell = geometry_information.h3_l3_cell
-        s2_tile = row.s2_tile
-
-        item_asset_path = Path(list(item.assets.values())[0].href)
-
-        # Add some metadata to the result_df netcdf file
-        new_attributes = {
-            "start_date": row.start_date,
-            "end_date": row.end_date,
-            "valid_time": valid_time,
-            "processing:version": version("openeo_gfmap"),
-            "institution": "VITO - ESA WorldCereal",
-            "creation_date": datetime.now().strftime("%Y-%m-%d %H:%M:%S"),
-            "description": description,
-            "title": title,
-            "sample_id": sample_id,
-            "ref_id": ref_id,
-            "spatial_resolution": spatial_resolution,
-            "s2_tile": s2_tile,
-            "h3_l3_cell": h3_l3_cell,
-            "_FillValue": 65535,  # No data value for uint16
-        }
-
-        if s1_orbit_fix:
-            new_attributes["sat:orbit_state"] = row.orbit_state
-            item.id = item.id.replace(".nc", f"_{row.orbit_state}.nc")
-
-        # Saves the new attributes in the netcdf file
-        ds = xr.open_dataset(item_asset_path)
-
-        # Validate spatial dimensions based on resolution
-        expected_dim_size = {"10m": 64, "20m": 32}.get(spatial_resolution, None)
-        if expected_dim_size is not None:
-            actual_x_size = ds.dims.get("x", 0)
-            actual_y_size = ds.dims.get("y", 0)
-
-            if actual_x_size != expected_dim_size or actual_y_size != expected_dim_size:
-                pipeline_log.warning(
-                    "Dimension validation failed for %s: expected %dx%d for %s resolution, got %dx%d",
-                    item_asset_path,
-                    expected_dim_size,
-                    expected_dim_size,
-                    spatial_resolution,
-                    actual_x_size,
-                    actual_y_size,
-                )
-
-            pipeline_log.debug(
-                "Dimension validation passed for %s: %dx%d matches expected %s resolution",
-                item_asset_path,
-                actual_x_size,
-                actual_y_size,
-                spatial_resolution,
-            )
-
-        ds = ds.assign_attrs(new_attributes)
-
-        with NamedTemporaryFile(delete=False) as temp_file:
-            ds.to_netcdf(temp_file.name)
-            shutil.move(temp_file.name, item_asset_path)
-            os.chmod(item_asset_path, 0o755)
-            gid = grp.getgrnam("vito").gr_gid
-            shutil.chown(item_asset_path, group=gid)
-
-        pipeline_log.info(f"Final output file created: {item_asset_path}")
-
-        # Test if the file is not corrupt
-        try:
-            ds = xr.open_dataset(item_asset_path)
-            ds.close()
-        except Exception as e:
-            pipeline_log.error(
-                "The output file %s is corrupt. Error: %s", item_asset_path, e
-            )
-            raise
-
-        # Update the metadata of the item
-        if write_stac_api:
-            item.properties.update(new_attributes)
-
-            providers = [{"name": "openEO platform"}]
-            item.properties["providers"] = providers
-
-            extension = (
-                "https://stac-extensions.github.io/processing/v1.2.0/schema.json"
-            )
-            item.stac_extensions.extend([extension])
-
-    if write_stac_api:
-        username = os.getenv("STAC_API_USERNAME")
-        password = os.getenv("STAC_API_PASSWORD")
-
-        if not username or not password:
-            error_msg = (
-                "STAC API credentials not found. Please set "
-                "STAC_API_USERNAME and STAC_API_PASSWORD."
-            )
-            pipeline_log.error(error_msg)
-            raise ValueError(error_msg)
-
-        stac_api_interaction = StacApiInteraction(
-            sensor=sensor,
-            base_url="https://stac.openeo.vito.be",
-            auth=VitoStacApiAuthentication(username=username, password=password),
-        )
-
-        pipeline_log.info("Writing the STAC API metadata")
-        stac_api_interaction.upload_items_bulk(job_items)
-        pipeline_log.info("STAC API metadata written")
-
-    return job_items
-
-
-def generate_output_path_patch(
-    root_folder: Path,
-    job_index: int,
-    row: pd.Series,
-    asset_id: str,
-):
-    """Generate the output path for the extracted data, from a base path and
-    the row information. `root_folder` is assumed to point to the specific
-    output folder for a `ref_id`
-    """
-    # First extract the sample ID from the asset ID
-    sample_id = asset_id.replace(".nc", "").replace("openEO_", "")
-
-    if "orbit_state" in row:
-        orbit_state = f"_{row.orbit_state}"
-    else:
-        orbit_state = ""
-
-    s2_tile_id = row.s2_tile
-    utm_zone = str(s2_tile_id[0:2])
-
-    subfolder = root_folder / utm_zone / s2_tile_id / sample_id
-
-    return (
-        subfolder
-        / f"{row.out_prefix}{orbit_state}_{sample_id}_{row.start_date}_{row.end_date}{row.out_extension}"
-    )
-
-
-def load_dataframe(
-    df_path: Path,
-    extract_value: int = 0,
-    check_existing: bool = False,
-    collection: Optional[ExtractionCollection] = None,
-    ref_id: Optional[str] = None,
-) -> gpd.GeoDataFrame:
-    """
-    Load the input dataframe from the given path.
-    Optionally filter the dataframe based on the `extract_value` and check
-    for existing samples in the STAC API.
-    """
-    pipeline_log.info("Loading input dataframe from %s.", df_path)
-
-    # Specify a filter for "extract" column. Only extract the samples
-    # with a value >= extract_value
-    filters = [("extract", ">=", extract_value)]
-
-    pipeline_log.info("Reading the input dataframe with filters: %s", filters)
-
-    if df_path.name.endswith("parquet"):
-        df = gpd.read_parquet(df_path, filters=filters)
-    else:
-        df = gpd.read_file(df_path, filters=filters)
-
-    if check_existing:
-        if collection is None:
-            pipeline_log.warning(
-                "STAC check is only performed for PATCH_SENTINEL1 or PATCH_SENTINEL2 collections, but collection is None."
-            )
-        elif collection in [
-            ExtractionCollection.PATCH_SENTINEL1,
-            ExtractionCollection.PATCH_SENTINEL2,
-        ]:
-            pipeline_log.info(
-                "Checking existing samples in STAC API for ref_id %s, collection %s.",
-                ref_id,
-                collection,
-            )
-            client = pystac_client.Client.open(STAC_ROOT_URL)
-            samples_list: list[str] = []
-
-            if collection == ExtractionCollection.PATCH_SENTINEL1:
-                STAC_COLLECTION = "worldcereal_sentinel_1_patch_extractions"
-            elif collection == ExtractionCollection.PATCH_SENTINEL2:
-                STAC_COLLECTION = "worldcereal_sentinel_2_patch_extractions"
-            else:
-                raise ValueError(
-                    f"Collection {collection} is not supported for STAC check."
-                )
-
-            stac_search = client.search(
-                collections=[STAC_COLLECTION],
-                filter={"op": "=", "args": [{"property": "properties.ref_id"}, ref_id]},
-                filter_lang="cql2-json",
-                fields={"exclude": ["assets", "links", "geometry", "bbox"]},
-            )
-            for item in stac_search.items():
-                sample_id = item.properties.get("sample_id")
-                if sample_id:
-                    samples_list.append(sample_id)
-            df = df[~df["sample_id"].isin(samples_list)]
-            if len(df) > 0:
-                pipeline_log.info(
-                    "Filtered out %s samples that already exist in STAC API for collection %s.",
-                    len(samples_list),
-                    collection,
-                )
-            else:
-                pipeline_log.info(
-                    "All samples already exist in STAC API for ref_id %s, collection %s. No samples to extract.",
-                    ref_id,
-                    collection,
-                )
-                return gpd.GeoDataFrame()
-        else:
-            pipeline_log.warning(
-                "STAC check is only performed for PATCH_SENTINEL1 or PATCH_SENTINEL2 collections. ",
-                "Collection %s is not supported. Skipping STAC check.",
-                collection,
-            )
-    return df
-
-
-def prepare_job_dataframe(
-    samples_gdf: gpd.GeoDataFrame,
-    collection: ExtractionCollection,
-    max_locations: int,
-    backend: Backend,
-) -> gpd.GeoDataFrame:
-    """Prepare the job dataframe to extract the data from the given input
-    dataframe."""
-    pipeline_log.info("Preparing the job dataframe.")
-
-    # Split the locations into chunks of max_locations
-    split_dfs = []
-    pipeline_log.info(
-        "Performing splitting by the year...",
-    )
-    samples_gdf["valid_time"] = pd.to_datetime(samples_gdf.valid_time)
-    samples_gdf["year"] = samples_gdf.valid_time.dt.year
-
-    split_dfs_time = [
-        group.reset_index(drop=True) for _, group in samples_gdf.groupby("year")
-    ]
-    pipeline_log.info("Performing splitting by s2 grid...")
-    for df in split_dfs_time:
-        s2_split_df = split_job_s2grid(df, max_points=max_locations)
-        split_dfs.extend(s2_split_df)
-
-    pipeline_log.info("Dataframes split to jobs, creating the job dataframe...")
-    collection_switch: dict[ExtractionCollection, Callable] = {
-        ExtractionCollection.PATCH_SENTINEL1: create_job_dataframe_patch_s1,
-        ExtractionCollection.PATCH_SENTINEL2: create_job_dataframe_patch_s2,
-        ExtractionCollection.PATCH_METEO: create_job_dataframe_patch_meteo,
-        ExtractionCollection.PATCH_WORLDCEREAL: create_job_dataframe_patch_worldcereal,
-        ExtractionCollection.POINT_WORLDCEREAL: create_job_dataframe_point_worldcereal,
-    }
-
-    create_job_dataframe_fn = collection_switch.get(
-        collection,
-        lambda: (_ for _ in ()).throw(
-            ValueError(f"Collection {collection} not supported.")
-        ),
-    )
-
-    job_df = create_job_dataframe_fn(backend, split_dfs)
-    pipeline_log.info("Job dataframe created with %s jobs.", len(job_df))
-
-    return job_df
-
-
-def _count_by_status(job_status_df, statuses: Iterable[str] = ()) -> dict:
-    status_histogram = job_status_df.groupby("status").size().to_dict()
-    statuses = set(statuses)
-    if statuses:
-        status_histogram = {k: v for k, v in status_histogram.items() if k in statuses}
-    return status_histogram
-
-
-def _read_job_tracking_csv(output_folder: Path) -> pd.DataFrame:
-    """Read job tracking csv file.
-
-    Parameters
-    ----------
-    output_folder : Path
-        folder where extractions are stored
-
-    Returns
-    -------
-    pd.DataFrame
-        job tracking dataframe
->>>>>>> 4ded95c0
 
 def run_extractions(
     collection: ExtractionCollection,
@@ -473,11 +75,11 @@
     pipeline_log.info("Setting up extraction functions.")
     datacube_fn = setup_datacube_creation_fn(collection, job_options)
     path_fn = setup_output_path_fn(collection)
-    
+
     # Update post_job_fn if it also needs STAC configuration
     post_job_fn = setup_post_job_fn(
-        collection, 
-        extract_value, 
+        collection,
+        extract_value,
         write_stac_api,
     )
 
@@ -517,7 +119,7 @@
     pipeline_log.info("Running the extraction jobs.")
     job_manager.run_jobs(df=job_df, job_db=job_db, start_job=datacube_fn)
     pipeline_log.info("Extraction jobs completed.")
-    
+
     # --- Merge the extraction jobs (for point extractions) ---
     if collection == ExtractionCollection.POINT_WORLDCEREAL:
         pipeline_log.info("Merging extraction jobs into final output.")
@@ -534,5 +136,4 @@
 
         pipeline_log.info("Uploading items to STAC API")
         upload_to_stac_api(job_items, collection_id=collection_id, stac_root_url=STAC_ROOT_URL)
-        pipeline_log.info("Upload to STAC API completed successfully.")
-
+        pipeline_log.info("Upload to STAC API completed successfully.")