--- conflicted
+++ resolved
@@ -74,55 +74,18 @@
     )
 
 
-<<<<<<< HEAD
-def upload_geoparquet_artifactory(
-    gdf: gpd.GeoDataFrame,
-    name: str,
-    collection: str = "",
-    username: Optional[str] = None,
-    password: Optional[str] = None,
-) -> str:
-    """Upload the given GeoDataFrame to artifactory and return the URL of the
-    uploaded file.
-=======
 def upload_geoparquet_s3(
     conn: openeo.Connection, gdf: gpd.GeoDataFrame, name: str, collection: str = ""
 ) -> str:
     """Upload the given GeoDataFrame to s3 and return the URL of the
     uploaded file. Necessary as a workaround for Polygon sampling in OpenEO
     using custom CRS.
->>>>>>> cff4e95f
     """
     # Save the dataframe as geoparquet to upload it to artifactory
     temporary_file = NamedTemporaryFile()
     gdf.to_parquet(temporary_file.name)
 
-<<<<<<< HEAD
-    if not username:
-        username = os.getenv("ARTIFACTORY_USERNAME")
-    if not password:
-        password = os.getenv("ARTIFACTORY_PASSWORD")
-
-    if not username or not password:
-        raise ValueError(
-            "Artifactory credentials not found. Please set ARTIFACTORY_USERNAME and ARTIFACTORY_PASSWORD."
-        )
-
-    headers = {"Content-Type": "application/octet-stream"}
-
-    upload_url = f"https://artifactory.vgt.vito.be/artifactory/auxdata-public/gfmap-temp/openeogfmap_dataframe_{collection}{name}.parquet"
-
-    with open(temporary_file.name, "rb") as f:
-        response = requests.put(
-            upload_url,
-            headers=headers,
-            data=f,
-            auth=(username, password),
-            timeout=180,
-        )
-=======
     targetpath = f"openeogfmap_dataframe_{collection}_{name}.parquet"
->>>>>>> cff4e95f
 
     artifact_helper = OpenEOArtifactHelper.from_openeo_connection(conn)
     normal_s3_uri = artifact_helper.upload_file(targetpath, temporary_file.name)
