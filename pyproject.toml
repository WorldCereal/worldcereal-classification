[build-system]
requires = ["hatchling", "hatch-vcs"]
build-backend = "hatchling.build"

[tool.hatch.build]
exclude = [
  "/dist",
  "/notebooks",
  "/scripts",
  "/bin",
  "/tests",
]

[tool.hatch.version]
path = "src/worldcereal/_version.py"
pattern = "^__version__ = ['\"](?P<version>[^'\"]+)['\"]$"

[tool.hatch.metadata]
allow-direct-references = true

[project]
name = "worldcereal"
authors = [
  { name="Kristof Van Tricht" },
  { name="Jeroen Degerickx" },
  { name="Darius Couchard" },
  { name="Christina Butsko" },
]
description = "WorldCereal classification module"
readme = "README.md"
requires-python = ">=3.8"
dynamic = ["version"]
classifiers = [
    "Programming Language :: Python :: 3",
    "Operating System :: OS Independent",
]
dependencies = [
    "boto3==1.35.0",
    "cftime",
    "einops",
    "geojson",  
    "geopandas",  
    "h3==4.1.0",  
    "h5netcdf>=1.1.0",  
    "loguru>=0.7.2",  
    "netcdf4<=1.6.4",  
    "numpy<2.0.0",  
    "openeo==0.35.0",  
<<<<<<< HEAD
    "prometheo==0.0.1",
    "openeo-gfmap==0.4.5",  
=======
    "openeo-gfmap==0.4.6",  
>>>>>>> 66e6df14
    "pyarrow",  
    "pydantic==2.8.0",  
    "rioxarray>=0.13.0",  
    "scipy",
    "duckdb==1.1.3",
    "tqdm",
    "xarray>=2022.3.0"
  ]

[project.urls]
"Homepage" = "https://github.com/WorldCereal/worldcereal-classification"
"Bug Tracker" = "https://github.com/WorldCereal/worldcereal-classification/issues"

[project.optional-dependencies]
dev = [
  "pytest>=7.4.0",
  "pytest-depends",  
  "matplotlib>=3.3.0"
]
train = [
  "catboost==1.2.5",
  "presto-worldcereal==0.1.6",
  "scikit-learn==1.5.0",
  "torch==2.3.1",
  "pystac==1.10.1",
  "pystac-client==0.8.3"
]
notebooks = [
  "ipywidgets==8.1.3",
  "leafmap==0.35.1"
]

[tool.pytest.ini_options]
testpaths = [
  "tests",
]
addopts = [
  "--import-mode=prepend",
]

[tool.isort]
profile = "black"

[tool.ruff]
# line-length = 88

[tool.ruff.lint]
select = ["E", "F"]
ignore = [
  "E501",  # Ignore "line-too-long" issues, let black handle that.
]<|MERGE_RESOLUTION|>--- conflicted
+++ resolved
@@ -46,12 +46,8 @@
     "netcdf4<=1.6.4",  
     "numpy<2.0.0",  
     "openeo==0.35.0",  
-<<<<<<< HEAD
     "prometheo==0.0.1",
-    "openeo-gfmap==0.4.5",  
-=======
     "openeo-gfmap==0.4.6",  
->>>>>>> 66e6df14
     "pyarrow",  
     "pydantic==2.8.0",  
     "rioxarray>=0.13.0",  
