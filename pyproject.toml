--- conflicted
+++ resolved
@@ -69,10 +69,6 @@
 ]
 train = [
   "catboost==1.2.5",
-<<<<<<< HEAD
-=======
-  "presto-worldcereal==0.1.6",
->>>>>>> d5311c88
   "scikit-learn==1.6.1",
   "torch==2.3.1",
   "pystac==1.10.1",
