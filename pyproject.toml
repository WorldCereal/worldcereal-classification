[build-system]
requires = ["hatchling", "hatch-vcs"]
build-backend = "hatchling.build"

[tool.hatch.build]
exclude = [
  "/dist",
  "/notebooks",
  "/scripts",
  "/bin",
  "/tests",
]

[tool.hatch.version]
path = "src/worldcereal/_version.py"
pattern = "^__version__ = ['\"](?P<version>[^'\"]+)['\"]$"

[project]
name = "worldcereal"
authors = [
  { name="Kristof Van Tricht" },
  { name="Jeroen Degerickx" },
  { name="Darius Couchard" },
  { name="Christina Butsko" },
]
description = "WorldCereal classification module"
readme = "README.md"
requires-python = ">=3.8"
# dynamic = ["version"]
version = "2.1.2"
classifiers = [
    "Programming Language :: Python :: 3",
    "Operating System :: OS Independent",
]
dependencies = [
    "boto3==1.35.0",
    "cftime",  
    "geojson",  
    "geopandas",  
    "h3==4.1.0",  
    "h5netcdf>=1.1.0",  
    "loguru>=0.7.2",  
    "netcdf4<=1.6.4",  
    "numpy<2.0.0",  
<<<<<<< HEAD
    "openeo==0.35.0",  
    "openeo-gfmap==0.3.0",
    "prometheo==0.0.1",
=======
    "openeo==0.31.0",  
    "openeo-gfmap==0.4.2",  
>>>>>>> 55d41d4c
    "pyarrow",  
    "pydantic==2.8.0",  
    "rioxarray>=0.13.0",  
    "scipy",
    "duckdb==1.1.3",
    "tqdm",
    "xarray>=2022.3.0"
  ]

[project.urls]
"Homepage" = "https://github.com/WorldCereal/worldcereal-classification"
"Bug Tracker" = "https://github.com/WorldCereal/worldcereal-classification/issues"

[project.optional-dependencies]
dev = [
  "pytest>=7.4.0",
  "pytest-depends",  
  "matplotlib>=3.3.0"
]
train = [
  "catboost==1.2.5",
  "presto-worldcereal==0.1.6",
  "scikit-learn==1.5.0",
  "torch==2.3.1",
  "pystac==1.10.1",
  "pystac-client==0.8.3"
]
notebooks = [
  "ipywidgets==8.1.3",
  "leafmap==0.35.1"
]

[tool.pytest.ini_options]
testpaths = [
  "tests",
]
addopts = [
  "--import-mode=prepend",
]

[tool.isort]
profile = "black"


[tool.ruff]
# line-length = 88

[tool.ruff.lint]
select = ["E", "F"]
ignore = [
  "E501",  # Ignore "line-too-long" issues, let black handle that.
]<|MERGE_RESOLUTION|>--- conflicted
+++ resolved
@@ -42,14 +42,9 @@
     "loguru>=0.7.2",  
     "netcdf4<=1.6.4",  
     "numpy<2.0.0",  
-<<<<<<< HEAD
     "openeo==0.35.0",  
-    "openeo-gfmap==0.3.0",
+    "openeo-gfmap==0.4.2",
     "prometheo==0.0.1",
-=======
-    "openeo==0.31.0",  
-    "openeo-gfmap==0.4.2",  
->>>>>>> 55d41d4c
     "pyarrow",  
     "pydantic==2.8.0",  
     "rioxarray>=0.13.0",  
